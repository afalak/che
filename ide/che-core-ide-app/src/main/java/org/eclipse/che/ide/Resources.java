/*******************************************************************************
 * Copyright (c) 2012-2016 Codenvy, S.A.
 * All rights reserved. This program and the accompanying materials
 * are made available under the terms of the Eclipse Public License v1.0
 * which accompanies this distribution, and is available at
 * http://www.eclipse.org/legal/epl-v10.html
 *
 * Contributors:
 *   Codenvy, S.A. - initial API and implementation
 *******************************************************************************/
package org.eclipse.che.ide;

import com.google.gwt.resources.client.CssResource;
import com.google.gwt.resources.client.CssResource.NotStrict;
import com.google.gwt.resources.client.TextResource;

import org.eclipse.che.ide.api.parts.PartStackUIResources;
import org.eclipse.che.ide.menu.MenuResources;
import org.eclipse.che.ide.notification.NotificationResources;
import org.eclipse.che.ide.projecttype.wizard.ProjectWizardResources;
import org.eclipse.che.ide.ui.DialogBoxResources;
import org.eclipse.che.ide.ui.buttonLoader.ButtonLoaderResources;
import org.eclipse.che.ide.ui.cellview.CellTableResources;
import org.eclipse.che.ide.ui.cellview.CellTreeResources;
import org.eclipse.che.ide.ui.cellview.DataGridResources;
import org.eclipse.che.ide.ui.list.CategoriesList;
import org.eclipse.che.ide.ui.list.SimpleList;
import org.eclipse.che.ide.ui.tree.Tree;
import org.eclipse.che.ide.ui.zeroclipboard.ZeroClipboardResources;
import org.vectomatic.dom.svg.ui.SVGResource;

/**
 * Interface for resources, e.g., css, images, text files, etc.
 *
 * @author Codenvy crowd
 */
public interface Resources extends Tree.Resources,
                                   PartStackUIResources,
                                   SimpleList.Resources,
                                   MenuResources,
                                   DialogBoxResources,
                                   ZeroClipboardResources,
                                   NotificationResources,
                                   DataGridResources,
                                   CellTableResources,
                                   CellTreeResources,
                                   CategoriesList.Resources,
                                   ButtonLoaderResources,
                                   ProjectWizardResources {

    @Source({"Core.css", "org/eclipse/che/ide/ui/constants.css", "org/eclipse/che/ide/api/ui/style.css"})
    @NotStrict
    CoreCss coreCss();

    @Source("workspace/recipe.svg")
    SVGResource recipe();

    @Source("actions/newProject.svg")
    SVGResource newProject();

    @Source("actions/showHiddenFiles.svg")
    SVGResource showHiddenFiles();

    @Source("texteditor/multi-file-icon.svg")
    SVGResource multiFileIcon();

    @Source("xml/xml.svg")
    SVGResource xmlFile();

    @Source("console/clear.svg")
    SVGResource clear();

    @Source("actions/about.svg")
    SVGResource about();

    @Source("actions/find.svg")
    SVGResource find();

    @Source("actions/find-actions.svg")
    SVGResource findActions();

    @Source("actions/undo.svg")
    SVGResource undo();

    @Source("actions/redo.svg")
    SVGResource redo();

    @Source("actions/project-configuration.svg")
    SVGResource projectConfiguration();

    @Source("actions/delete.svg")
    SVGResource delete();

    @Source("actions/cut.svg")
    SVGResource cut();

    @Source("actions/copy.svg")
    SVGResource copy();

    @Source("actions/paste.svg")
    SVGResource paste();

    @Source("actions/new-resource.svg")
    SVGResource newResource();

    @Source("actions/navigate-to-file.svg")
    SVGResource navigateToFile();

    @Source("actions/save.svg")
    SVGResource save();

    @Source("actions/preferences.svg")
    SVGResource preferences();

    @Source("actions/rename.svg")
    SVGResource rename();

    @Source("actions/format.svg")
    SVGResource format();

    @Source("actions/import.svg")
    SVGResource importProject();

    @Source("actions/importProjectFromLocation.svg")
    SVGResource importProjectFromLocation();

    @Source("actions/importGroup.svg")
    SVGResource importProjectGroup();

    @Source("actions/upload-file.svg")
    SVGResource uploadFile();

    @Source("actions/zip-folder.svg")
    SVGResource downloadZip();

    @Source("actions/refresh.svg")
    SVGResource refresh();

    @Source("defaulticons/file.svg")
    SVGResource defaultFile();

    @Source("defaulticons/default.svg")
    SVGResource defaultIcon();

    @Source("defaulticons/folder.svg")
    SVGResource defaultFolder();

    @Source("defaulticons/project.svg")
    SVGResource defaultProject();

    @Source("defaulticons/projectFolder.svg")
    SVGResource projectFolder();

    @Source("defaulticons/image-icon.svg")
    SVGResource defaultImage();

    @Source("defaulticons/md.svg")
    SVGResource mdFile();

    @Source("defaulticons/json.svg")
    SVGResource jsonFile();

    @Source("part/project-explorer-part-icon.svg")
    SVGResource projectExplorerPartIcon();

    @Source("part/events-part-icon.svg")
    SVGResource eventsPartIcon();

    @Source("part/output-part-icon.svg")
    SVGResource outputPartIcon();

    @Source("hotkeys/print_template.html")
    TextResource printTemplate();

    @Source("actions/evaluate.svg")
    SVGResource compile();

<<<<<<< HEAD
    @Source("command/explorer/remove-command-button.svg")
    SVGResource removeCommandButton();
=======
    @Source("part/che-logo.svg")
    SVGResource cheLogo();
>>>>>>> 13000b06

    /** Interface for css resources. */
    interface CoreCss extends CssResource {
        String editorPaneMenuDelimiter();

        String simpleListContainer();

        String mainText();

        // wizard's styles
        String mainFont();

        String mainBoldFont();

        String defaultFont();

        String warningFont();

        String errorFont();

        String greyFontColor();

        String cursorPointer();

        String line();

        String editorFullScreen();

        String createWsTagsPopup();

        String tagsPanel();
    }
}<|MERGE_RESOLUTION|>--- conflicted
+++ resolved
@@ -175,13 +175,11 @@
     @Source("actions/evaluate.svg")
     SVGResource compile();
 
-<<<<<<< HEAD
+    @Source("part/che-logo.svg")
+    SVGResource cheLogo();
+
     @Source("command/explorer/remove-command-button.svg")
     SVGResource removeCommandButton();
-=======
-    @Source("part/che-logo.svg")
-    SVGResource cheLogo();
->>>>>>> 13000b06
 
     /** Interface for css resources. */
     interface CoreCss extends CssResource {
