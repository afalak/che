--- conflicted
+++ resolved
@@ -120,11 +120,7 @@
     private final ProcessesPanelView            view;
     private final MachineLocalizationConstant   localizationConstant;
     private final MachineResources              resources;
-<<<<<<< HEAD
-=======
-    private final MachineServiceClient          machineServiceClient;
     private final SshServiceClient              sshServiceClient;
->>>>>>> d6a6e695
     private final WorkspaceAgent                workspaceAgent;
     private final AppContext                    appContext;
     private final NotificationManager           notificationManager;
@@ -157,19 +153,12 @@
                                    DialogFactory dialogFactory,
                                    ConsoleTreeContextMenuFactory consoleTreeContextMenuFactory,
                                    CommandTypeRegistry commandTypeRegistry,
-<<<<<<< HEAD
+                                   SshServiceClient sshServiceClient,
                                    ExecAgentCommandManager execAgentCommandManager) {
         this.view = view;
         this.localizationConstant = localizationConstant;
         this.resources = resources;
-=======
-                                   SshServiceClient sshServiceClient) {
-        this.view = view;
-        this.localizationConstant = localizationConstant;
-        this.resources = resources;
-        this.machineServiceClient = machineServiceClient;
         this.sshServiceClient = sshServiceClient;
->>>>>>> d6a6e695
         this.workspaceAgent = workspaceAgent;
         this.appContext = appContext;
         this.notificationManager = notificationManager;
@@ -457,21 +446,29 @@
         Promise<SshPairDto> sshPairDtoPromise = sshServiceClient.getPair("workspace", machine.getWorkspaceId());
 
         sshPairDtoPromise.then(new Operation<SshPairDto>() {
-            @Override
-            public void apply(SshPairDto sshPairDto) throws OperationException {
-                if (defaultConsole instanceof DefaultOutputConsole) {
-                    ((DefaultOutputConsole)defaultConsole).enableAutoScroll(false);
-                    ((DefaultOutputConsole)defaultConsole).printText(localizationConstant.sshConnectInfo(machineName, machineHost, sshPort, workspaceName, userName, localizationConstant.sshConnectInfoPrivateKey(sshPairDto.getPrivateKey())));
-                }
-
-                }
-            }
-        ).catchError(new Operation<PromiseError>() {
+                                   @Override
+                                   public void apply(SshPairDto sshPairDto) throws OperationException {
+                                       if (defaultConsole instanceof DefaultOutputConsole) {
+                                           ((DefaultOutputConsole)defaultConsole).enableAutoScroll(false);
+                                           ((DefaultOutputConsole)defaultConsole).printText(localizationConstant.sshConnectInfo(machineName, machineHost, sshPort,
+                                                                                                                                workspaceName, userName,
+                                                                                                                                localizationConstant
+                                                                                                                                        .sshConnectInfoPrivateKey(
+                                                                                                                                                sshPairDto
+                                                                                                                                                        .getPrivateKey())));
+                                       }
+
+                                   }
+                               }
+                              ).catchError(new Operation<PromiseError>() {
             @Override
             public void apply(PromiseError arg) throws OperationException {
                 if (defaultConsole instanceof DefaultOutputConsole) {
                     ((DefaultOutputConsole)defaultConsole).enableAutoScroll(false);
-                    ((DefaultOutputConsole)defaultConsole).printText(localizationConstant.sshConnectInfo(machineName, machineHost, sshPort, workspaceName, userName, localizationConstant.sshConnectInfoNoPrivateKey()));
+                    ((DefaultOutputConsole)defaultConsole).printText(localizationConstant.sshConnectInfo(machineName, machineHost, sshPort,
+                                                                                                         workspaceName, userName,
+                                                                                                         localizationConstant
+                                                                                                                 .sshConnectInfoNoPrivateKey()));
                 }
             }
         });
