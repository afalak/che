--- conflicted
+++ resolved
@@ -34,15 +34,11 @@
     private final MessagesReSender         reSender;
     private final WebSocketMessageReceiver receiver;
 
-<<<<<<< HEAD
-    @Inject
-    public BasicWebSocketEndpoint(WebSocketSessionRegistry registry, MessagesReSender reSender, WebSocketMessageReceiver receiver) {
-=======
-    protected BasicWebSocketEndpoint(WebSocketSessionRegistry registry,
-                                  PendingMessagesReSender reSender,
-                                  WebSocketTransmissionDispatcher dispatcher) {
 
->>>>>>> 44b6e463
+    public BasicWebSocketEndpoint(WebSocketSessionRegistry registry,
+                                  MessagesReSender reSender,
+                                  WebSocketMessageReceiver receiver) {
+
         this.registry = registry;
         this.reSender = reSender;
         this.receiver = receiver;
