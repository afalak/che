/*******************************************************************************
 * Copyright (c) 2012-2016 Codenvy, S.A.
 * All rights reserved. This program and the accompanying materials
 * are made available under the terms of the Eclipse Public License v1.0
 * which accompanies this distribution, and is available at
 * http://www.eclipse.org/legal/epl-v10.html
 *
 * Contributors:
 *   Codenvy, S.A. - initial API and implementation
 *******************************************************************************/
package org.eclipse.che.api.workspace.server;

import com.google.common.annotations.VisibleForTesting;
import com.google.common.util.concurrent.ThreadFactoryBuilder;
import com.google.inject.Inject;

import org.eclipse.che.account.api.AccountManager;
import org.eclipse.che.account.shared.model.Account;
import org.eclipse.che.api.core.ApiException;
import org.eclipse.che.api.core.BadRequestException;
import org.eclipse.che.api.core.ConflictException;
import org.eclipse.che.api.core.NotFoundException;
import org.eclipse.che.api.core.ServerException;
import org.eclipse.che.api.core.model.machine.MachineConfig;
import org.eclipse.che.api.core.model.workspace.Workspace;
import org.eclipse.che.api.core.model.workspace.WorkspaceConfig;
import org.eclipse.che.api.core.model.workspace.WorkspaceStatus;
import org.eclipse.che.api.core.notification.EventService;
import org.eclipse.che.api.machine.server.dao.SnapshotDao;
import org.eclipse.che.api.machine.server.model.impl.MachineImpl;
import org.eclipse.che.api.machine.server.model.impl.SnapshotImpl;
import org.eclipse.che.api.machine.server.spi.Instance;
import org.eclipse.che.api.workspace.server.WorkspaceRuntimes.RuntimeDescriptor;
import org.eclipse.che.api.workspace.server.event.WorkspaceCreatedEvent;
import org.eclipse.che.api.workspace.server.event.WorkspaceRemovedEvent;
import org.eclipse.che.api.workspace.server.model.impl.WorkspaceConfigImpl;
import org.eclipse.che.api.workspace.server.model.impl.WorkspaceImpl;
import org.eclipse.che.api.workspace.server.model.impl.WorkspaceRuntimeImpl;
import org.eclipse.che.api.workspace.server.spi.WorkspaceDao;
import org.eclipse.che.api.workspace.shared.Constants;
import org.eclipse.che.api.workspace.shared.dto.event.WorkspaceStatusEvent;
import org.eclipse.che.api.workspace.shared.dto.event.WorkspaceStatusEvent.EventType;
import org.eclipse.che.commons.annotation.Nullable;
import org.eclipse.che.commons.env.EnvironmentContext;
import org.eclipse.che.commons.lang.concurrent.ThreadLocalPropagateContext;
import org.eclipse.che.commons.subject.Subject;
import org.slf4j.Logger;
import org.slf4j.LoggerFactory;

import javax.inject.Named;
import javax.inject.Singleton;
import java.util.List;
import java.util.Map;
import java.util.concurrent.ExecutorService;
import java.util.concurrent.Executors;

import static com.google.common.base.MoreObjects.firstNonNull;
import static java.lang.Boolean.parseBoolean;
import static java.lang.String.format;
import static java.lang.System.currentTimeMillis;
import static java.util.Collections.emptyMap;
import static java.util.Objects.requireNonNull;
import static org.eclipse.che.api.core.model.workspace.WorkspaceStatus.RUNNING;
import static org.eclipse.che.api.core.model.workspace.WorkspaceStatus.STOPPED;
import static org.eclipse.che.api.workspace.shared.Constants.AUTO_CREATE_SNAPSHOT;
import static org.eclipse.che.api.workspace.shared.Constants.AUTO_RESTORE_FROM_SNAPSHOT;
import static org.eclipse.che.api.workspace.shared.Constants.WORKSPACE_STOPPED_BY;
import static org.eclipse.che.api.workspace.shared.dto.event.WorkspaceStatusEvent.EventType.SNAPSHOT_CREATED;
import static org.eclipse.che.api.workspace.shared.dto.event.WorkspaceStatusEvent.EventType.SNAPSHOT_CREATING;
import static org.eclipse.che.api.workspace.shared.dto.event.WorkspaceStatusEvent.EventType.SNAPSHOT_CREATION_ERROR;
import static org.eclipse.che.dto.server.DtoFactory.newDto;

/**
 * Facade for Workspace related operations.
 *
 * @author gazarenkov
 * @author Alexander Garagatyi
 * @author Yevhenii Voevodin
 * @author Igor Vinokur
 */
@Singleton
public class WorkspaceManager {

    private static final Logger LOG = LoggerFactory.getLogger(WorkspaceManager.class);

    /** This attribute describes time when workspace was created. */
    public static final String CREATED_ATTRIBUTE_NAME = "created";
    /** This attribute describes time when workspace was last update or started/stopped/recovered. */
    public static final String UPDATED_ATTRIBUTE_NAME = "updated";

    private final WorkspaceDao      workspaceDao;
    private final WorkspaceRuntimes runtimes;
    private final EventService      eventService;
    private final ExecutorService   executor;
<<<<<<< HEAD
    private final MachineManager    machineManager;
    private final AccountManager    accountManager;
=======
>>>>>>> bb146d16
    private final boolean           defaultAutoSnapshot;
    private final boolean           defaultAutoRestore;
    private final SnapshotDao       snapshotDao;

    @Inject
    public WorkspaceManager(WorkspaceDao workspaceDao,
                            WorkspaceRuntimes workspaceRegistry,
                            EventService eventService,
<<<<<<< HEAD
                            MachineManager machineManager,
                            AccountManager accountManager,
=======
>>>>>>> bb146d16
                            @Named("workspace.runtime.auto_snapshot") boolean defaultAutoSnapshot,
                            @Named("workspace.runtime.auto_restore") boolean defaultAutoRestore,
                            SnapshotDao snapshotDao) {
        this.workspaceDao = workspaceDao;
        this.runtimes = workspaceRegistry;
        this.accountManager = accountManager;
        this.eventService = eventService;
        this.defaultAutoSnapshot = defaultAutoSnapshot;
        this.defaultAutoRestore = defaultAutoRestore;
        this.snapshotDao = snapshotDao;

        executor = Executors.newCachedThreadPool(new ThreadFactoryBuilder().setNameFormat("WorkspaceManager-%d")
                                                                           .setDaemon(true)
                                                                           .build());
    }

    /**
     * Creates a new {@link WorkspaceImpl} instance based on the given configuration.
     *
     * @param config
     *         the workspace config to create the new workspace instance
     * @param namespace
     *         workspace name is unique in this namespace
     * @return new workspace instance
     * @throws NullPointerException
     *         when either {@code config} or {@code owner} is null
     * @throws NotFoundException
     *         when account with given id was not found
     * @throws ConflictException
     *         when any conflict occurs (e.g Workspace with such name already exists for {@code owner})
     * @throws ServerException
     *         when any other error occurs
     */
    public WorkspaceImpl createWorkspace(WorkspaceConfig config,
                                         String namespace) throws ServerException,
                                                                  ConflictException,
                                                                  NotFoundException {
        requireNonNull(config, "Required non-null config");
        requireNonNull(namespace, "Required non-null namespace");
        return normalizeState(doCreateWorkspace(config,
                                                accountManager.getByName(namespace),
                                                emptyMap(),
                                                false));
    }

    /**
     * Creates a new {@link Workspace} instance based on
     * the given configuration and the instance attributes.
     *
     * @param config
     *         the workspace config to create the new workspace instance
     * @param namespace
     *         workspace name is unique in this namespace
     * @param attributes
     *         workspace instance attributes
     * @return new workspace instance
     * @throws NullPointerException
     *         when either {@code config} or {@code owner} is null
     * @throws NotFoundException
     *         when account with given id was not found
     * @throws ConflictException
     *         when any conflict occurs (e.g Workspace with such name already exists for {@code owner})
     * @throws ServerException
     *         when any other error occurs
     */
    public WorkspaceImpl createWorkspace(WorkspaceConfig config,
                                         String namespace,
                                         Map<String, String> attributes) throws ServerException,
                                                                                NotFoundException,
                                                                                ConflictException {
        requireNonNull(config, "Required non-null config");
        requireNonNull(namespace, "Required non-null namespace");
        requireNonNull(attributes, "Required non-null attributes");
        return normalizeState(doCreateWorkspace(config,
                                                accountManager.getByName(namespace),
                                                attributes,
                                                false));
    }

    /**
     * Gets workspace by composite key.
     *
     * <p> Key rules:
     * <ul>
     * <li>If it doesn't contain <b>:</b> character then that key is id(e.g. workspace123456)
     * <li>If it contains <b>:</b> character then that key is combination of user name and workspace name
     * <li><b></>:workspace_name</b> is valid abstract key and user will be detected from Environment.
     * <li><b>user_name:</b> is not valid abstract key
     * </ul>
     *
     * @param key
     *         composite key(e.g. workspace 'id' or 'namespace:name')
     * @return the workspace instance
     * @throws NullPointerException
     *         when {@code key} is null
     * @throws NotFoundException
     *         when workspace doesn't exist
     * @throws ServerException
     *         when any server error occurs
     */
    public WorkspaceImpl getWorkspace(String key) throws NotFoundException, ServerException {
        requireNonNull(key, "Required non-null workspace key");
        return normalizeState(getByKey(key));
    }

    /**
     * Gets workspace by name and owner.
     *
     * <p>Returned instance status is either {@link WorkspaceStatus#STOPPED}
     * or  defined by its runtime(if exists).
     *
     * @param name
     *         the name of the workspace
     * @param namespace
     *         the owner of the workspace
     * @return the workspace instance
     * @throws NotFoundException
     *         when workspace with such id doesn't exist
     * @throws ServerException
     *         when any server error occurs
     */
    public WorkspaceImpl getWorkspace(String name, String namespace) throws NotFoundException, ServerException {
        requireNonNull(name, "Required non-null workspace name");
        requireNonNull(namespace, "Required non-null workspace owner");
        return normalizeState(workspaceDao.get(name, namespace));
    }

    /**
     * Gets list of workspaces which user can read
     *
     * <p>Returned workspaces have either {@link WorkspaceStatus#STOPPED} status
     * or status defined by their runtime instances(if those exist).
     *
     * @param user
     *         the id of the user
     * @return the list of workspaces or empty list if user can't read any workspace
     * @throws NullPointerException
     *         when {@code user} is null
     * @throws ServerException
     *         when any server error occurs while getting workspaces with {@link WorkspaceDao#getWorkspaces(String)}
     */
    public List<WorkspaceImpl> getWorkspaces(String user) throws ServerException {
        requireNonNull(user, "Required non-null user id");
        final List<WorkspaceImpl> workspaces = workspaceDao.getWorkspaces(user);
        for (WorkspaceImpl workspace : workspaces) {
            normalizeState(workspace);
        }
        return workspaces;
    }

    /**
     * Gets list of workspaces which has given namespace
     *
     * <p>Returned workspaces have either {@link WorkspaceStatus#STOPPED} status
     * or status defined by their runtime instances(if those exist).
     *
     * @param namespace
     *         the namespace to find workspaces
     * @return the list of workspaces or empty list if no matches
     * @throws NullPointerException
     *         when {@code namespace} is null
     * @throws ServerException
     *         when any server error occurs while getting workspaces with {@link WorkspaceDao#getByNamespace(String)}
     */
    public List<WorkspaceImpl> getByNamespace(String namespace) throws ServerException {
        requireNonNull(namespace, "Required non-null namespace");
        final List<WorkspaceImpl> workspaces = workspaceDao.getByNamespace(namespace);
        for (WorkspaceImpl workspace : workspaces) {
            normalizeState(workspace);
        }
        return workspaces;
    }

    /**
     * Updates an existing workspace with a new configuration.
     *
     * <p>Replace strategy is used for workspace update, it means
     * that existing workspace data will be replaced with given {@code update}.
     *
     * @param update
     *         workspace update
     * @return updated instance of the workspace
     * @throws NullPointerException
     *         when either {@code workspaceId} or {@code update} is null
     * @throws NotFoundException
     *         when workspace with given id doesn't exist
     * @throws ConflictException
     *         when any conflict occurs (e.g Workspace with such name already exists in {@code namespace})
     * @throws ServerException
     *         when any other error occurs
     */
    public WorkspaceImpl updateWorkspace(String id, Workspace update) throws ConflictException,
                                                                             ServerException,
                                                                             NotFoundException {
        requireNonNull(id, "Required non-null workspace id");
        requireNonNull(update, "Required non-null workspace update");
        final WorkspaceImpl workspace = workspaceDao.get(id);
        workspace.setConfig(new WorkspaceConfigImpl(update.getConfig()));
        update.getAttributes().put(UPDATED_ATTRIBUTE_NAME, Long.toString(currentTimeMillis()));
        workspace.setAttributes(update.getAttributes());
        return normalizeState(workspaceDao.update(workspace));
    }

    /**
     * Removes workspace with specified identifier.
     *
     * <p>Does not remove the workspace if it has the runtime,
     * throws {@link ConflictException} in this case.
     * Won't throw any exception if workspace doesn't exist.
     *
     * @param workspaceId
     *         workspace id to remove workspace
     * @throws ConflictException
     *         when workspace has runtime
     * @throws ServerException
     *         when any server error occurs
     * @throws NullPointerException
     *         when {@code workspaceId} is null
     */
    public void removeWorkspace(String workspaceId) throws ConflictException, ServerException {
        requireNonNull(workspaceId, "Required non-null workspace id");
        if (runtimes.hasRuntime(workspaceId)) {
            throw new ConflictException("The workspace '" + workspaceId + "' is currently running and cannot be removed.");
        }
        workspaceDao.remove(workspaceId);
        eventService.publish(new WorkspaceRemovedEvent(workspaceId));
        LOG.info("Workspace '{}' removed by user '{}'", workspaceId, sessionUserNameOr("undefined"));
    }

    /**
     * Asynchronously starts certain workspace with specified environment and account.
     *
     * @param workspaceId
     *         identifier of workspace which should be started
     * @param envName
     *         name of environment or null, when default environment should be used
     * @param restore
     *         if <code>true</code> workspace will be restored from snapshot if snapshot exists,
     *         otherwise (if snapshot does not exist) workspace will be started from default source.
     *         If <code>false</code> workspace will be started from default source,
     *         even if auto-restore is enabled and snapshot exists.
     *         If <code>null</code> workspace will be restored from snapshot
     *         only if workspace has `auto-restore` attribute set to <code>true</code>,
     *         or system wide parameter `auto-restore` is enabled and snapshot exists.
     *         <p>
     *         This parameter has the highest priority to define if it is needed to restore from snapshot or not.
     *         If it is not defined workspace `auto-restore` attribute will be checked, then if last is not defined
     *         system wide `auto-restore` parameter will be checked.
     * @return starting workspace
     * @throws NullPointerException
     *         when {@code workspaceId} is null
     * @throws NotFoundException
     *         when workspace with given {@code workspaceId} doesn't exist
     * @throws ServerException
     *         when any other error occurs during workspace start
     */
    public WorkspaceImpl startWorkspace(String workspaceId,
                                        @Nullable String envName,
                                        @Nullable Boolean restore) throws NotFoundException,
                                                                          ServerException,
                                                                          ConflictException {
        requireNonNull(workspaceId, "Required non-null workspace id");
        final WorkspaceImpl workspace = workspaceDao.get(workspaceId);
        final String restoreAttr = workspace.getAttributes().get(AUTO_RESTORE_FROM_SNAPSHOT);
        final boolean autoRestore = restoreAttr == null ? defaultAutoRestore : parseBoolean(restoreAttr);
        final boolean snapshotExists = !getSnapshot(workspaceId).isEmpty();
        return performAsyncStart(workspace, envName, firstNonNull(restore, autoRestore) && snapshotExists);
    }

    /**
     * Asynchronously starts workspace from the given configuration.
     *
     * @param config
     *         workspace configuration from which workspace is created and started
     * @param namespace
     *         workspace name is unique in this namespace
     * @return starting workspace
     * @throws NullPointerException
     *         when {@code workspaceId} is null
     * @throws NotFoundException
     *         when workspace with given {@code workspaceId} doesn't exist
     * @throws ServerException
     *         when any other error occurs during workspace start
     */
    public WorkspaceImpl startWorkspace(WorkspaceConfig config,
                                        String namespace,
                                        boolean isTemporary) throws ServerException,
                                                                    NotFoundException,
                                                                    ConflictException {
        requireNonNull(config, "Required non-null configuration");
        requireNonNull(namespace, "Required non-null namespace");
        final WorkspaceImpl workspace = doCreateWorkspace(config,
                                                          accountManager.getByName(namespace),
                                                          emptyMap(),
                                                          isTemporary);
        performAsyncStart(workspace, workspace.getConfig().getDefaultEnv(), false);
        return normalizeState(workspace);
    }

    /**
     * Starts machine in running workspace
     *
     * @param machineConfig configuration of machine to start
     * @param workspaceId id of workspace in which machine should be started
     * @throws NotFoundException
     *         if machine type from recipe is unsupported
     * @throws NotFoundException
     *         if no instance provider implementation found for provided machine type
     * @throws ConflictException
     *         if machine with given name already exists
     * @throws ConflictException
     *         if workspace is not in RUNNING state
     * @throws BadRequestException
     *         if machine name is invalid
     * @throws ServerException
     *         if any other exception occurs during starting
     */
    public void startMachine(MachineConfig machineConfig,
                             String workspaceId) throws ServerException,
                                                        ConflictException,
                                                        BadRequestException,
                                                        NotFoundException {

        final WorkspaceImpl workspace = getWorkspace(workspaceId);
        if (RUNNING != workspace.getStatus()) {
            throw new ConflictException(format("Workspace '%s' is not running, new machine can't be started", workspaceId));
        }

        performAsyncStart(machineConfig, workspaceId);
    }

    /**
     * Asynchronously stops the workspace.
     *
     * @param workspaceId
     *         the id of the workspace to stop
     * @throws ServerException
     *         when any server error occurs
     * @throws NullPointerException
     *         when {@code workspaceId} is null
     * @throws NotFoundException
     *         when workspace {@code workspaceId} doesn't have runtime
     */
    public void stopWorkspace(String workspaceId) throws ServerException,
                                                         NotFoundException,
                                                         ConflictException {
        requireNonNull(workspaceId, "Required non-null workspace id");
        final WorkspaceImpl workspace = normalizeState(workspaceDao.get(workspaceId));
        checkWorkspaceIsRunning(workspace, "stop");
        performAsyncStop(workspace);
    }

    /**
     * Creates snapshot of runtime workspace.
     *
     * <p>Basically creates {@link SnapshotImpl snapshot} instance for each machine from
     * runtime workspace's active environment.
     *
     * <p> If snapshot of workspace's dev machine was created successfully
     * publishes {@link EventType#SNAPSHOT_CREATED} event, otherwise publishes {@link EventType#SNAPSHOT_CREATION_ERROR}
     * with appropriate error message.
     *
     * <p> Note that:
     * <br>Snapshots are created asynchronously
     * <br>If snapshot creation for one machine failed, it wouldn't affect another snapshot creations
     *
     * @param workspaceId
     *         runtime workspace id
     * @throws NullPointerException
     *         when {@code workspaceId} is null
     * @throws NotFoundException
     *         when runtime workspace with given id does not exist
     * @throws ServerException
     *         when any other error occurs
     * @throws ConflictException
     *         when workspace is not running
     */
    public void createSnapshot(String workspaceId) throws NotFoundException,
                                                          ServerException,
                                                          ConflictException {
        requireNonNull(workspaceId, "Required non-null workspace id");
        final WorkspaceImpl workspace = normalizeState(workspaceDao.get(workspaceId));
        checkWorkspaceIsRunning(workspace, "create a snapshot of");
        executor.execute(ThreadLocalPropagateContext.wrap(() -> {
            createSnapshotSync(workspace.getRuntime(),
                               workspace.getNamespace(),
                               workspaceId);
        }));
    }

    /**
     * Returns list of machine snapshots which are related to workspace with given id.
     *
     * @param workspaceId
     *         workspace id to get snapshot
     * @return list of machine snapshots related to given workspace
     * @throws NullPointerException
     *         when {@code workspaceId} is null
     * @throws NotFoundException
     *         when workspace with given id doesn't exists
     * @throws ServerException
     *         when any other error occurs
     */
    public List<SnapshotImpl> getSnapshot(String workspaceId) throws ServerException, NotFoundException {
        requireNonNull(workspaceId, "Required non-null workspace id");
        // check if workspace exists
        final WorkspaceImpl workspace = workspaceDao.get(workspaceId);
<<<<<<< HEAD
        return machineManager.getSnapshots(workspaceId);
=======
        return snapshotDao.findSnapshots(workspace.getNamespace(), workspaceId);
>>>>>>> bb146d16
    }

    /**
     * Removes all snapshots of workspace machines.
     * Continues to remove snapshots even when removal of some of them fails.
     *
     * @param workspaceId workspace id to remove machine snapshots
     * @throws NotFoundException
     *         when workspace with given id doesn't exists
     * @throws ServerException
     *         when any other error occurs
     */
    public void removeSnapshots(String workspaceId) throws NotFoundException, ServerException {
<<<<<<< HEAD
        machineManager.removeSnapshots(workspaceId);
=======
        List<SnapshotImpl> snapshots = getSnapshot(workspaceId);
        for (SnapshotImpl snapshot : snapshots) {
            try {
                runtimes.removeSnapshot(snapshot);
                snapshotDao.removeSnapshot(snapshot.getId());
            } catch (Exception e) {
                LOG.error(e.getLocalizedMessage(), e);
            }
        }
    }

    /**
     * Stops machine in running workspace.
     *
     * @param workspaceId
     *         ID of workspace that owns machine
     * @param machineId
     *         ID of machine that should be stopped
     * @throws NotFoundException
     *         if machine is not found in running workspace
     * @throws ConflictException
     *         if workspace is not running
     * @throws ConflictException
     *         if machine stop is forbidden (e.g. machine is dev-machine)
     * @throws ServerException
     *         if other error occurs
     */
    public void stopMachine(String workspaceId,
                            String machineId) throws NotFoundException,
                                                     ServerException,
                                                     ConflictException {
        requireNonNull(workspaceId, "Required non-null workspace id");
        requireNonNull(machineId, "Required non-null machine id");
        final WorkspaceImpl workspace = normalizeState(workspaceDao.get(workspaceId));
        checkWorkspaceIsRunning(workspace, format("stop machine with ID '%s' of", machineId));
        runtimes.stopMachine(workspaceId, machineId);
    }

    /**
     * Retrieves machine instance that allows to execute commands in a machine.
     *
     * @param workspaceId
     *         ID of workspace that owns machine
     * @param machineId
     *         ID of requested machine
     * @return instance of requested machine
     * @throws NotFoundException
     *         if workspace is not running
     * @throws NotFoundException
     *         if machine is not found in the workspace
     */
    public Instance getMachineInstance(String workspaceId,
                                       String machineId) throws NotFoundException,
                                                                ServerException {
        requireNonNull(workspaceId, "Required non-null workspace id");
        requireNonNull(machineId, "Required non-null machine id");
        normalizeState(workspaceDao.get(workspaceId));
        return runtimes.getMachine(workspaceId, machineId);
>>>>>>> bb146d16
    }

    /** Asynchronously starts given workspace. */
    @VisibleForTesting
    WorkspaceImpl performAsyncStart(WorkspaceImpl workspace,
                                    String envName,
                                    boolean recover) throws ConflictException, NotFoundException, ServerException {
        if (envName != null && !workspace.getConfig()
                                         .getEnvironments()
                                         .stream()
                                         .anyMatch(env -> env.getName().equals(envName))) {
            throw new NotFoundException(format("Workspace '%s:%s' doesn't contain environment '%s'",
                                               workspace.getNamespace(),
                                               workspace.getConfig().getName(),
                                               envName));
        }
        // WorkspaceRuntimes performs this check as well
        // but this check needed here because permanent workspace start performed asynchronously
        // which means that even if workspace runtimes won't start workspace client receives workspace object
        // with starting status, this check prevents it and throws appropriate exception
        try {
            final RuntimeDescriptor descriptor = runtimes.get(workspace.getId());
            throw new ConflictException(format("Could not start workspace '%s' because its status is '%s'",
                                               workspace.getConfig().getName(),
                                               descriptor.getRuntimeStatus()));
        } catch (NotFoundException ignored) {
            // it is okay if workspace does not exist in runtimes
        }

        workspace.getAttributes().put(UPDATED_ATTRIBUTE_NAME, Long.toString(currentTimeMillis()));
        workspaceDao.update(workspace);

        executor.execute(ThreadLocalPropagateContext.wrap(() -> {
            try {
                final String env = firstNonNull(envName, workspace.getConfig().getDefaultEnv());
                runtimes.start(workspace, env, recover);
                LOG.info("Workspace '{}:{}' with id '{}' started by user '{}'",
                         workspace.getNamespace(),
                         workspace.getConfig().getName(),
                         workspace.getId(),
                         sessionUserNameOr("undefined"));
<<<<<<< HEAD
            } catch (RuntimeException | ServerException | NotFoundException | ConflictException ex) {
=======
            } catch (RuntimeException | ApiException ex) {
>>>>>>> bb146d16
                if (workspace.isTemporary()) {
                    try {
                        removeWorkspace(workspace.getId());
                    } catch (ConflictException | ServerException rmEx) {
                        LOG.error("Couldn't remove temporary workspace {}, because : {}",
                                  workspace.getId(),
                                  rmEx.getLocalizedMessage());
                    }
                }
                LOG.error(ex.getLocalizedMessage(), ex);
            }
        }));
        return normalizeState(workspace);
    }

    /**
     * Asynchronously creates a snapshot(if workspace contains {@link Constants#AUTO_CREATE_SNAPSHOT}
     * attribute set to true) and then stops the workspace(even if snapshot creation failed).
     */
    @VisibleForTesting
    void performAsyncStop(WorkspaceImpl workspace) throws ConflictException {
        checkWorkspaceIsRunning(workspace, "stop");
        final String autoSnapshotAttr = workspace.getAttributes().get(AUTO_CREATE_SNAPSHOT);
        final boolean createSnapshot = autoSnapshotAttr == null ? defaultAutoSnapshot : parseBoolean(autoSnapshotAttr);
        executor.execute(ThreadLocalPropagateContext.wrap(() -> {
            final String stoppedBy = sessionUserNameOr(workspace.getAttributes().get(WORKSPACE_STOPPED_BY));
            LOG.info("Workspace '{}:{}' with id '{}' is being stopped by user '{}'",
                     workspace.getNamespace(),
                     workspace.getConfig().getName(),
                     workspace.getId(),
                     firstNonNull(stoppedBy, "undefined"));
            if (createSnapshot && !createSnapshotSync(workspace.getRuntime(), workspace.getNamespace(), workspace.getId())) {
                LOG.warn("Could not create a snapshot of the workspace '{}:{}' with workspace id '{}'. The workspace will be stopped",
                         workspace.getNamespace(),
                         workspace.getConfig().getName(),
                         workspace.getId());
            }
            try {
                runtimes.stop(workspace.getId());
                if (workspace.isTemporary()) {
                    workspaceDao.remove(workspace.getId());
                } else {
                    workspace.getAttributes().put(UPDATED_ATTRIBUTE_NAME, Long.toString(currentTimeMillis()));
                    workspaceDao.update(workspace);
                }
                LOG.info("Workspace '{}:{}' with id '{}' stopped by user '{}'",
                         workspace.getNamespace(),
                         workspace.getConfig().getName(),
                         workspace.getId(),
                         firstNonNull(stoppedBy, "undefined"));
            } catch (RuntimeException | ConflictException | NotFoundException | ServerException ex) {
                LOG.error(ex.getLocalizedMessage(), ex);
            }
        }));
    }

    private void performAsyncStart(MachineConfig machineConfig, String workspaceId) {
        executor.execute(ThreadLocalPropagateContext.wrap(() -> {
            try {
                runtimes.startMachine(workspaceId, machineConfig);
            } catch (ApiException e) {
                LOG.error(e.getLocalizedMessage(), e);
            }
        }));
    }

    /**
     * Synchronously creates snapshot of the workspace.
     *
     * @return true if snapshot of dev-machine was successfully created
     * otherwise returns false.
     */
    @VisibleForTesting
    boolean createSnapshotSync(WorkspaceRuntimeImpl runtime, String namespace, String workspaceId) {
        eventService.publish(newDto(WorkspaceStatusEvent.class)
                                     .withEventType(SNAPSHOT_CREATING)
                                     .withWorkspaceId(workspaceId));
        String devMachineSnapshotFailMessage = null;
        for (MachineImpl machine : runtime.getMachines()) {
            try {
<<<<<<< HEAD
                machineManager.saveSync(machine.getId(), runtime.getActiveEnv());
=======
                SnapshotImpl snapshot = runtimes.saveMachine(namespace,
                                                             workspaceId,
                                                             machine.getId());
                snapshotDao.saveSnapshot(snapshot);
>>>>>>> bb146d16
            } catch (ApiException apiEx) {
                if (machine.getConfig().isDev()) {
                    devMachineSnapshotFailMessage = apiEx.getLocalizedMessage();
                }
                LOG.error(apiEx.getLocalizedMessage(), apiEx);
            }
        }
        if (devMachineSnapshotFailMessage != null) {
            eventService.publish(newDto(WorkspaceStatusEvent.class)
                                         .withEventType(SNAPSHOT_CREATION_ERROR)
                                         .withWorkspaceId(workspaceId)
                                         .withError(devMachineSnapshotFailMessage));
        } else {
            eventService.publish(newDto(WorkspaceStatusEvent.class)
                                         .withEventType(SNAPSHOT_CREATED)
                                         .withWorkspaceId(workspaceId));
        }
        return devMachineSnapshotFailMessage == null;
    }

    @VisibleForTesting
    void checkWorkspaceIsRunning(WorkspaceImpl workspace, String operation) throws ConflictException {
        if (workspace.getStatus() != RUNNING) {
            throw new ConflictException(format("Could not %s the workspace '%s:%s' because its status is '%s'.",
                                               operation,
                                               workspace.getNamespace(),
                                               workspace.getConfig().getName(),
                                               workspace.getStatus()));
        }
    }

    private Subject sessionUser() {
        return EnvironmentContext.getCurrent().getSubject();
    }

    private String sessionUserNameOr(String nameIfNoUser) {
        final Subject subject;
        if (EnvironmentContext.getCurrent() != null && (subject = EnvironmentContext.getCurrent().getSubject()) != null) {
            return subject.getUserName();
        }
        return nameIfNoUser;
    }

    private WorkspaceImpl normalizeState(WorkspaceImpl workspace) throws ServerException {
        try {
            return normalizeState(workspace, runtimes.get(workspace.getId()));
        } catch (NotFoundException e) {
            return normalizeState(workspace, null);
        }
    }

    private WorkspaceImpl normalizeState(WorkspaceImpl workspace, RuntimeDescriptor descriptor) {
        if (descriptor != null) {
            workspace.setStatus(descriptor.getRuntimeStatus());
            workspace.setRuntime(new WorkspaceRuntimeImpl(descriptor.getRuntime()));
        } else {
            workspace.setStatus(STOPPED);
        }
        return workspace;
    }

    private WorkspaceImpl doCreateWorkspace(WorkspaceConfig config,
                                            Account account,
                                            Map<String, String> attributes,
                                            boolean isTemporary) throws NotFoundException,
                                                                        ServerException,
                                                                        ConflictException {
        final WorkspaceImpl workspace = WorkspaceImpl.builder()
                                                     .generateId()
                                                     .setConfig(config)
                                                     .setAccount(account)
                                                     .setAttributes(attributes)
                                                     .setTemporary(isTemporary)
                                                     .build();
        workspace.getAttributes().put(CREATED_ATTRIBUTE_NAME, Long.toString(currentTimeMillis()));
        workspaceDao.create(workspace);
        LOG.info("Workspace '{}:{}' with id '{}' created by user '{}'",
                 account.getName(),
                 workspace.getConfig().getName(),
                 workspace.getId(),
                 sessionUserNameOr("undefined"));
        eventService.publish(new WorkspaceCreatedEvent(workspace));
        return workspace;
    }

    /*
    * Get workspace using composite key.
    *
    */
    private WorkspaceImpl getByKey(String key) throws NotFoundException, ServerException {
        String[] parts = key.split(":", -1); // -1 is to prevent skipping trailing part
        if (parts.length == 1) {
            return workspaceDao.get(key);
        }
        final String nsPart = parts[0];
        final String wsName = parts[1];
        final String namespace = nsPart.isEmpty() ? sessionUser().getUserName() : nsPart;
        return workspaceDao.get(wsName, namespace);
    }
}<|MERGE_RESOLUTION|>--- conflicted
+++ resolved
@@ -26,7 +26,7 @@
 import org.eclipse.che.api.core.model.workspace.WorkspaceConfig;
 import org.eclipse.che.api.core.model.workspace.WorkspaceStatus;
 import org.eclipse.che.api.core.notification.EventService;
-import org.eclipse.che.api.machine.server.dao.SnapshotDao;
+import org.eclipse.che.api.machine.server.spi.SnapshotDao;
 import org.eclipse.che.api.machine.server.model.impl.MachineImpl;
 import org.eclipse.che.api.machine.server.model.impl.SnapshotImpl;
 import org.eclipse.che.api.machine.server.spi.Instance;
@@ -92,11 +92,7 @@
     private final WorkspaceRuntimes runtimes;
     private final EventService      eventService;
     private final ExecutorService   executor;
-<<<<<<< HEAD
-    private final MachineManager    machineManager;
     private final AccountManager    accountManager;
-=======
->>>>>>> bb146d16
     private final boolean           defaultAutoSnapshot;
     private final boolean           defaultAutoRestore;
     private final SnapshotDao       snapshotDao;
@@ -105,11 +101,7 @@
     public WorkspaceManager(WorkspaceDao workspaceDao,
                             WorkspaceRuntimes workspaceRegistry,
                             EventService eventService,
-<<<<<<< HEAD
-                            MachineManager machineManager,
                             AccountManager accountManager,
-=======
->>>>>>> bb146d16
                             @Named("workspace.runtime.auto_snapshot") boolean defaultAutoSnapshot,
                             @Named("workspace.runtime.auto_restore") boolean defaultAutoRestore,
                             SnapshotDao snapshotDao) {
@@ -516,12 +508,8 @@
     public List<SnapshotImpl> getSnapshot(String workspaceId) throws ServerException, NotFoundException {
         requireNonNull(workspaceId, "Required non-null workspace id");
         // check if workspace exists
-        final WorkspaceImpl workspace = workspaceDao.get(workspaceId);
-<<<<<<< HEAD
-        return machineManager.getSnapshots(workspaceId);
-=======
-        return snapshotDao.findSnapshots(workspace.getNamespace(), workspaceId);
->>>>>>> bb146d16
+        workspaceDao.get(workspaceId);
+        return snapshotDao.findSnapshots(workspaceId);
     }
 
     /**
@@ -535,9 +523,6 @@
      *         when any other error occurs
      */
     public void removeSnapshots(String workspaceId) throws NotFoundException, ServerException {
-<<<<<<< HEAD
-        machineManager.removeSnapshots(workspaceId);
-=======
         List<SnapshotImpl> snapshots = getSnapshot(workspaceId);
         for (SnapshotImpl snapshot : snapshots) {
             try {
@@ -596,7 +581,6 @@
         requireNonNull(machineId, "Required non-null machine id");
         normalizeState(workspaceDao.get(workspaceId));
         return runtimes.getMachine(workspaceId, machineId);
->>>>>>> bb146d16
     }
 
     /** Asynchronously starts given workspace. */
@@ -638,11 +622,7 @@
                          workspace.getConfig().getName(),
                          workspace.getId(),
                          sessionUserNameOr("undefined"));
-<<<<<<< HEAD
-            } catch (RuntimeException | ServerException | NotFoundException | ConflictException ex) {
-=======
             } catch (RuntimeException | ApiException ex) {
->>>>>>> bb146d16
                 if (workspace.isTemporary()) {
                     try {
                         removeWorkspace(workspace.getId());
@@ -723,14 +703,10 @@
         String devMachineSnapshotFailMessage = null;
         for (MachineImpl machine : runtime.getMachines()) {
             try {
-<<<<<<< HEAD
-                machineManager.saveSync(machine.getId(), runtime.getActiveEnv());
-=======
                 SnapshotImpl snapshot = runtimes.saveMachine(namespace,
                                                              workspaceId,
                                                              machine.getId());
                 snapshotDao.saveSnapshot(snapshot);
->>>>>>> bb146d16
             } catch (ApiException apiEx) {
                 if (machine.getConfig().isDev()) {
                     devMachineSnapshotFailMessage = apiEx.getLocalizedMessage();
