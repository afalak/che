/*******************************************************************************
 * Copyright (c) 2012-2016 Codenvy, S.A.
 * All rights reserved. This program and the accompanying materials
 * are made available under the terms of the Eclipse Public License v1.0
 * which accompanies this distribution, and is available at
 * http://www.eclipse.org/legal/epl-v10.html
 *
 * Contributors:
 *   Codenvy, S.A. - initial API and implementation
 *******************************************************************************/
package org.eclipse.che.api.workspace.server;

import com.google.common.collect.ImmutableList;
import com.google.common.collect.ImmutableMap;
import com.google.common.collect.Sets;
import com.jayway.restassured.response.Response;

import org.eclipse.che.api.core.model.machine.MachineStatus;
import org.eclipse.che.api.core.model.project.ProjectConfig;
import org.eclipse.che.api.core.model.workspace.WorkspaceConfig;
import org.eclipse.che.api.core.model.workspace.WorkspaceStatus;
import org.eclipse.che.api.core.rest.ApiExceptionMapper;
import org.eclipse.che.api.core.rest.shared.dto.Link;
import org.eclipse.che.api.core.rest.shared.dto.ServiceError;
import org.eclipse.che.api.machine.server.MachineManager;
import org.eclipse.che.api.machine.server.MachineServiceLinksInjector;
import org.eclipse.che.api.machine.server.model.impl.CommandImpl;
import org.eclipse.che.api.machine.server.model.impl.MachineConfigImpl;
import org.eclipse.che.api.machine.server.model.impl.MachineImpl;
import org.eclipse.che.api.machine.server.model.impl.MachineRuntimeInfoImpl;
import org.eclipse.che.api.machine.server.model.impl.MachineSourceImpl;
import org.eclipse.che.api.machine.server.model.impl.ServerConfImpl;
import org.eclipse.che.api.machine.server.model.impl.ServerImpl;
import org.eclipse.che.api.machine.server.model.impl.SnapshotImpl;
import org.eclipse.che.api.machine.shared.dto.CommandDto;
import org.eclipse.che.api.workspace.server.model.impl.EnvironmentImpl;
import org.eclipse.che.api.workspace.server.model.impl.WorkspaceConfigImpl;
import org.eclipse.che.api.workspace.server.model.impl.WorkspaceImpl;
import org.eclipse.che.api.workspace.server.model.impl.WorkspaceRuntimeImpl;
import org.eclipse.che.api.workspace.shared.dto.EnvironmentDto;
import org.eclipse.che.api.workspace.shared.dto.ProjectConfigDto;
import org.eclipse.che.api.workspace.shared.dto.SourceStorageDto;
import org.eclipse.che.api.workspace.shared.dto.WorkspaceConfigDto;
import org.eclipse.che.api.workspace.shared.dto.WorkspaceDto;
import org.eclipse.che.commons.env.EnvironmentContext;
import org.eclipse.che.commons.subject.SubjectImpl;
import org.eclipse.che.dto.server.DtoFactory;
import org.everrest.assured.EverrestJetty;
import org.everrest.core.Filter;
import org.everrest.core.GenericContainerRequest;
import org.everrest.core.RequestFilter;
import org.mockito.InjectMocks;
import org.mockito.Mock;
import org.mockito.testng.MockitoTestNGListener;
import org.testng.annotations.BeforeMethod;
import org.testng.annotations.Listeners;
import org.testng.annotations.Test;

import java.util.ArrayList;
import java.util.HashMap;
import java.util.HashSet;
import java.util.List;
import java.util.Set;

import static com.jayway.restassured.RestAssured.given;
import static java.lang.String.format;
import static java.util.Arrays.asList;
import static java.util.Collections.emptyMap;
import static java.util.Collections.singleton;
import static java.util.Collections.singletonList;
import static java.util.Collections.singletonMap;
import static java.util.stream.Collectors.toList;
import static java.util.stream.Collectors.toSet;
import static org.eclipse.che.api.core.model.workspace.WorkspaceStatus.RUNNING;
import static org.eclipse.che.api.core.model.workspace.WorkspaceStatus.STARTING;
import static org.eclipse.che.api.machine.shared.Constants.LINK_REL_ENVIRONMENT_OUTPUT_CHANNEL;
import static org.eclipse.che.api.machine.shared.Constants.LINK_REL_ENVIRONMENT_STATUS_CHANNEL;
import static org.eclipse.che.api.machine.shared.Constants.WSAGENT_REFERENCE;
import static org.eclipse.che.api.machine.shared.Constants.WSAGENT_WEBSOCKET_REFERENCE;
import static org.eclipse.che.api.workspace.shared.Constants.GET_ALL_USER_WORKSPACES;
import static org.eclipse.che.api.workspace.shared.Constants.LINK_REL_GET_SNAPSHOT;
import static org.eclipse.che.api.workspace.shared.Constants.LINK_REL_GET_WORKSPACE_EVENTS_CHANNEL;
import static org.eclipse.che.api.workspace.shared.Constants.LINK_REL_IDE_URL;
import static org.eclipse.che.api.workspace.shared.Constants.LINK_REL_REMOVE_WORKSPACE;
import static org.eclipse.che.api.workspace.shared.Constants.LINK_REL_SELF;
import static org.eclipse.che.api.workspace.shared.Constants.LINK_REL_START_WORKSPACE;
import static org.eclipse.che.api.workspace.shared.Constants.LINK_REL_STOP_WORKSPACE;
import static org.eclipse.che.dto.server.DtoFactory.newDto;
import static org.everrest.assured.JettyHttpServer.ADMIN_USER_NAME;
import static org.everrest.assured.JettyHttpServer.ADMIN_USER_PASSWORD;
import static org.everrest.assured.JettyHttpServer.SECURE_PATH;
import static org.mockito.Matchers.any;
import static org.mockito.Matchers.anyBoolean;
import static org.mockito.Matchers.anyObject;
import static org.mockito.Matchers.anyString;
import static org.mockito.Matchers.eq;
import static org.mockito.Mockito.mock;
import static org.mockito.Mockito.never;
import static org.mockito.Mockito.verify;
import static org.mockito.Mockito.when;
import static org.testng.Assert.assertEquals;
import static org.testng.Assert.assertNotNull;
import static org.testng.Assert.assertTrue;

/**
 * Tests for {@link WorkspaceService}.
 *
 * @author Yevhenii Voevodin
 */
@Listeners(value = {EverrestJetty.class, MockitoTestNGListener.class})
public class WorkspaceServiceTest {

    @SuppressWarnings("unused")
    private static final ApiExceptionMapper MAPPER      = new ApiExceptionMapper();
    private static final String             NAMESPACE   = "user";
    private static final String             USER_ID     = "user123";
    @SuppressWarnings("unused")
    private static final EnvironmentFilter  FILTER      = new EnvironmentFilter();

    @Mock
    private WorkspaceManager   wsManager;
    @Mock
    private MachineManager     machineManager;
    @Mock
    private WorkspaceValidator validator;
    @InjectMocks
    private WorkspaceService   service;

    @BeforeMethod
    public void setup() {
        service = new WorkspaceService(wsManager,
                                       validator,
                                       new WorkspaceServiceLinksInjector(new MachineServiceLinksInjector()));
    }

    @Test
    public void shouldCreateWorkspace() throws Exception {
        final WorkspaceConfigDto configDto = createConfigDto();
        final WorkspaceImpl workspace = createWorkspace(configDto);
        when(wsManager.createWorkspace(any(), any(), any(), any())).thenReturn(workspace);

        final Response response = given().auth()
                                         .basic(ADMIN_USER_NAME, ADMIN_USER_PASSWORD)
                                         .contentType("application/json")
                                         .body(configDto)
                                         .when()
                                         .post(SECURE_PATH + "/workspace" +
                                               "?attribute=stackId:stack123" +
                                               "&attribute=factoryId:factory123" +
                                               "&attribute=custom:custom:value");

        assertEquals(response.getStatusCode(), 201);
        assertEquals(new WorkspaceImpl(unwrapDto(response, WorkspaceDto.class)), workspace);
        verify(validator).validateConfig(any());
        verify(validator).validateAttributes(any());
        verify(wsManager).createWorkspace(anyObject(),
                                          anyString(),
                                          eq(ImmutableMap.of("stackId", "stack123",
                                                             "factoryId", "factory123",
                                                             "custom", "custom:value")),
                                          eq(null));
    }

    @Test
    public void shouldStartTheWorkspaceAfterItIsCreatedWhenStartAfterCreateParamIsTrue() throws Exception {
        final WorkspaceConfigDto configDto = createConfigDto();
        final WorkspaceImpl workspace = createWorkspace(configDto);
        when(wsManager.createWorkspace(any(), any(), any(), any())).thenReturn(workspace);

        given().auth()
               .basic(ADMIN_USER_NAME, ADMIN_USER_PASSWORD)
               .contentType("application/json")
               .body(configDto)
               .when()
               .post(SECURE_PATH + "/workspace" +
                     "?attribute=stackId:stack123" +
                     "&attribute=factoryId:factory123" +
                     "&attribute=custom:custom:value" +
                     "&start-after-create=true");

        verify(wsManager).startWorkspace(workspace.getId(), null, null, false);
        verify(wsManager).createWorkspace(anyObject(),
                                          anyString(),
                                          eq(ImmutableMap.of("stackId", "stack123",
                                                             "factoryId", "factory123",
                                                             "custom", "custom:value")),
                                          eq(null));
    }

    @Test
    public void createShouldReturn400WhenAttributesAreNotValid() throws Exception {
        final Response response = given().auth()
                                         .basic(ADMIN_USER_NAME, ADMIN_USER_PASSWORD)
                                         .contentType("application/json")
                                         .body(createConfigDto())
                                         .when()
                                         .post(SECURE_PATH + "/workspace?attribute=stackId=stack123");

        assertEquals(response.getStatusCode(), 400);
        assertEquals(unwrapError(response), "Attribute 'stackId=stack123' is not valid, " +
                                            "it should contain name and value separated " +
                                            "with colon. For example: attributeName:attributeValue");
    }

    @Test
    public void createShouldReturn400WhenConfigIsNotSent() throws Exception {
        final Response response = given().auth()
                                         .basic(ADMIN_USER_NAME, ADMIN_USER_PASSWORD)
                                         .contentType("application/json")
                                         .when()
                                         .post(SECURE_PATH + "/workspace?attribute=stackId=stack123");

        assertEquals(response.getStatusCode(), 400);
        assertEquals(unwrapError(response), "Workspace configuration required");
    }

    @Test
    public void shouldGetWorkspaceById() throws Exception {
        final WorkspaceImpl workspace = createWorkspace(createConfigDto());
        when(wsManager.getWorkspace(workspace.getId())).thenReturn(workspace);

        final Response response = given().auth()
                                         .basic(ADMIN_USER_NAME, ADMIN_USER_PASSWORD)
                                         .when()
                                         .get(SECURE_PATH + "/workspace/" + workspace.getId());

        assertEquals(response.getStatusCode(), 200);
        assertEquals(new WorkspaceImpl(unwrapDto(response, WorkspaceDto.class)), workspace);
    }

    @Test
    public void shouldGetWorkspaces() throws Exception {
        final WorkspaceImpl workspace1 = createWorkspace(createConfigDto());
        final WorkspaceImpl workspace2 = createWorkspace(createConfigDto(), STARTING);
        when(wsManager.getWorkspaces(USER_ID)).thenReturn(asList(workspace1, workspace2));

        final Response response = given().auth()
                                         .basic(ADMIN_USER_NAME, ADMIN_USER_PASSWORD)
                                         .when()
                                         .get(SECURE_PATH + "/workspace");

        assertEquals(response.getStatusCode(), 200);
        assertEquals(unwrapDtoList(response, WorkspaceDto.class).stream()
                                                                .map(WorkspaceImpl::new)
                                                                .collect(toList()),
                     asList(workspace1, workspace2));
    }

    @Test
    public void shouldGetWorkspacesByStatus() throws Exception {
        final WorkspaceImpl workspace1 = createWorkspace(createConfigDto());
        final WorkspaceImpl workspace2 = createWorkspace(createConfigDto(), STARTING);
        when(wsManager.getWorkspaces(USER_ID)).thenReturn(asList(workspace1, workspace2));

        final Response response = given().auth()
                                         .basic(ADMIN_USER_NAME, ADMIN_USER_PASSWORD)
                                         .when()
                                         .get(SECURE_PATH + "/workspace?status=starting");

        assertEquals(response.getStatusCode(), 200);
        assertEquals(unwrapDtoList(response, WorkspaceDto.class).stream()
                                                                .map(WorkspaceImpl::new)
                                                                .collect(toList()),
                     singletonList(workspace2));
    }

    @Test
    public void shouldUpdateTheWorkspace() throws Exception {
        final WorkspaceImpl workspace = createWorkspace(createConfigDto());
        when(wsManager.updateWorkspace(any(), any())).thenReturn(workspace);
        when(wsManager.getWorkspace(workspace.getId())).thenReturn(workspace);
        final WorkspaceDto workspaceDto = DtoConverter.asDto(workspace);

        final Response response = given().auth()
                                         .basic(ADMIN_USER_NAME, ADMIN_USER_PASSWORD)
                                         .contentType("application/json")
                                         .body(workspaceDto)
                                         .when()
                                         .put(SECURE_PATH + "/workspace/" + workspace.getId());

        assertEquals(response.getStatusCode(), 200);
        assertEquals(new WorkspaceImpl(unwrapDto(response, WorkspaceDto.class)), workspace);
        verify(validator).validateWorkspace(any());
    }

    @Test
    public void shouldDeleteWorkspace() throws Exception {
        final WorkspaceImpl workspace = createWorkspace(createConfigDto());

        when(wsManager.getWorkspace(workspace.getId())).thenReturn(workspace);
        when(wsManager.getSnapshot(anyString())).thenReturn(ImmutableList.of(mock(SnapshotImpl.class)));

        final Response response = given().auth()
                                         .basic(ADMIN_USER_NAME, ADMIN_USER_PASSWORD)
                                         .when()
                                         .delete(SECURE_PATH + "/workspace/" + workspace.getId());

        assertEquals(response.getStatusCode(), 204);
<<<<<<< HEAD
        verify(machineManager).removeSnapshots(workspace.getId());
=======
        verify(wsManager).removeSnapshots(workspace.getId());
>>>>>>> 117fa300
        verify(wsManager).removeWorkspace(workspace.getId());
    }

    @Test
    public void shouldStartWorkspace() throws Exception {
        final WorkspaceImpl workspace = createWorkspace(createConfigDto());
        when(wsManager.startWorkspace(any(), any(), any(), any())).thenReturn(workspace);
        when(wsManager.getWorkspace(workspace.getId())).thenReturn(workspace);

        final Response response = given().auth()
                                         .basic(ADMIN_USER_NAME, ADMIN_USER_PASSWORD)
                                         .when()
                                         .post(SECURE_PATH + "/workspace/" + workspace.getId() + "/runtime" +
                                               "?environment=" + workspace.getConfig().getDefaultEnv());

        assertEquals(response.getStatusCode(), 200);
        assertEquals(new WorkspaceImpl(unwrapDto(response, WorkspaceDto.class)), workspace);
        verify(wsManager).startWorkspace(workspace.getId(), workspace.getConfig().getDefaultEnv(), null, null);
    }

    @Test
    public void shouldRestoreWorkspace() throws Exception {
        final WorkspaceImpl workspace = createWorkspace(createConfigDto());
        when(wsManager.startWorkspace(any(), any(), any(), any())).thenReturn(workspace);
        when(wsManager.getWorkspace(workspace.getId())).thenReturn(workspace);

        final Response response = given().auth()
                                         .basic(ADMIN_USER_NAME, ADMIN_USER_PASSWORD)
                                         .when()
                                         .post(SECURE_PATH + "/workspace/" + workspace.getId() + "/runtime" +
                                               "?environment=" + workspace.getConfig().getDefaultEnv() + "&restore=true");

        assertEquals(response.getStatusCode(), 200);
        assertEquals(new WorkspaceImpl(unwrapDto(response, WorkspaceDto.class)), workspace);
        verify(wsManager).startWorkspace(workspace.getId(), workspace.getConfig().getDefaultEnv(), null, true);
    }

    @Test
    public void shouldNotRestoreWorkspace() throws Exception {
        final WorkspaceImpl workspace = createWorkspace(createConfigDto());
        when(wsManager.startWorkspace(any(), any(), any(), any())).thenReturn(workspace);
        when(wsManager.getWorkspace(workspace.getId())).thenReturn(workspace);

        final Response response = given().auth()
                                         .basic(ADMIN_USER_NAME, ADMIN_USER_PASSWORD)
                                         .when()
                                         .post(SECURE_PATH + "/workspace/" + workspace.getId() + "/runtime" +
                                               "?environment=" + workspace.getConfig().getDefaultEnv() + "&restore=false");

        assertEquals(response.getStatusCode(), 200);
        assertEquals(new WorkspaceImpl(unwrapDto(response, WorkspaceDto.class)), workspace);
        verify(wsManager).startWorkspace(workspace.getId(), workspace.getConfig().getDefaultEnv(), null, false);
    }

    @Test
    public void shouldStartWorkspaceFromConfig() throws Exception {
        final WorkspaceImpl workspace = createWorkspace(createConfigDto());
        when(wsManager.startWorkspace(anyObject(),
                                      anyString(),
                                      anyBoolean(),
                                      anyString())).thenReturn(workspace);
        when(wsManager.getWorkspace(workspace.getId())).thenReturn(workspace);
        final WorkspaceDto workspaceDto = DtoConverter.asDto(workspace);

        final Response response = given().auth()
                                         .basic(ADMIN_USER_NAME, ADMIN_USER_PASSWORD)
                                         .contentType("application/json")
                                         .body(workspaceDto.getConfig())
                                         .when()
                                         .post(SECURE_PATH + "/workspace/runtime");

        assertEquals(response.getStatusCode(), 200);
        verify(validator).validateConfig(any());
    }

    @Test
    public void shouldStopWorkspace() throws Exception {
        final WorkspaceImpl workspace = createWorkspace(createConfigDto());
        when(wsManager.getWorkspace(workspace.getId())).thenReturn(workspace);

        final Response response = given().auth()
                                         .basic(ADMIN_USER_NAME, ADMIN_USER_PASSWORD)
                                         .when()
                                         .delete(SECURE_PATH + "/workspace/" + workspace.getId() + "/runtime");

        assertEquals(response.getStatusCode(), 204);
        verify(wsManager).stopWorkspace(workspace.getId());
    }

    @Test
    public void shouldCreateSnapshot() throws Exception {
        final WorkspaceImpl workspace = createWorkspace(createConfigDto());
        when(wsManager.getWorkspace(workspace.getId())).thenReturn(workspace);

        final Response response = given().auth()
                                         .basic(ADMIN_USER_NAME, ADMIN_USER_PASSWORD)
                                         .when()
                                         .post(SECURE_PATH + "/workspace/" + workspace.getId() + "/snapshot");

        assertEquals(response.getStatusCode(), 204);
        verify(wsManager).createSnapshot(workspace.getId());
    }

    @Test
    public void shouldAddCommand() throws Exception {
        final WorkspaceImpl workspace = createWorkspace(createConfigDto());
        when(wsManager.getWorkspace(workspace.getId())).thenReturn(workspace);
        when(wsManager.updateWorkspace(any(), any())).thenReturn(workspace);
        final CommandDto commandDto = createCommandDto();
        final int commandsSizeBefore = workspace.getConfig().getCommands().size();

        final Response response = given().auth()
                                         .basic(ADMIN_USER_NAME, ADMIN_USER_PASSWORD)
                                         .contentType("application/json")
                                         .body(commandDto)
                                         .when()
                                         .post(SECURE_PATH + "/workspace/" + workspace.getId() + "/command");

        assertEquals(response.getStatusCode(), 200);
        assertEquals(new WorkspaceImpl(unwrapDto(response, WorkspaceDto.class))
                             .getConfig()
                             .getCommands()
                             .size(), commandsSizeBefore + 1);
        verify(validator).validateConfig(workspace.getConfig());
        verify(wsManager).updateWorkspace(any(), any());
    }

    @Test
    public void shouldUpdateCommand() throws Exception {
        final WorkspaceImpl workspace = createWorkspace(createConfigDto());
        when(wsManager.getWorkspace(workspace.getId())).thenReturn(workspace);
        when(wsManager.updateWorkspace(any(), any())).thenReturn(workspace);
        final CommandDto commandDto = createCommandDto();

        final Response response = given().auth()
                                         .basic(ADMIN_USER_NAME, ADMIN_USER_PASSWORD)
                                         .contentType("application/json")
                                         .body(commandDto)
                                         .when()
                                         .put(SECURE_PATH + "/workspace/" + workspace.getId() + "/command/" + commandDto.getName());

        assertEquals(response.getStatusCode(), 200);
        verify(validator).validateConfig(workspace.getConfig());
        verify(wsManager).updateWorkspace(any(), any());
    }

    @Test
    public void shouldRespond404WhenUpdatingCommandWhichDoesNotExist() throws Exception {
        final WorkspaceImpl workspace = createWorkspace(createConfigDto());
        when(wsManager.getWorkspace(workspace.getId())).thenReturn(workspace);

        final Response response = given().auth()
                                         .basic(ADMIN_USER_NAME, ADMIN_USER_PASSWORD)
                                         .contentType("application/json")
                                         .body(createCommandDto())
                                         .when()
                                         .put(SECURE_PATH + "/workspace/" + workspace.getId() + "/command/fake");

        assertEquals(response.getStatusCode(), 404);
        assertEquals(unwrapError(response), "Workspace '" + workspace.getId() + "' doesn't contain command 'fake'");
        verify(wsManager, never()).updateWorkspace(any(), any());
    }

    @Test
    public void shouldDeleteCommand() throws Exception {
        final WorkspaceImpl workspace = createWorkspace(createConfigDto());
        when(wsManager.getWorkspace(workspace.getId())).thenReturn(workspace);
        final int commandsSizeBefore = workspace.getConfig().getCommands().size();
        final CommandImpl firstCommand = workspace.getConfig().getCommands().iterator().next();

        final Response response = given().auth()
                                         .basic(ADMIN_USER_NAME, ADMIN_USER_PASSWORD)
                                         .when()
                                         .delete(SECURE_PATH + "/workspace/" + workspace.getId()
                                                 + "/command/" + firstCommand.getName());

        assertEquals(response.getStatusCode(), 204);
        assertEquals(workspace.getConfig().getCommands().size(), commandsSizeBefore - 1);
        verify(wsManager).updateWorkspace(any(), any());
    }

    @Test
    public void shouldAddEnvironment() throws Exception {
        final WorkspaceImpl workspace = createWorkspace(createConfigDto());
        when(wsManager.getWorkspace(workspace.getId())).thenReturn(workspace);
        when(wsManager.updateWorkspace(any(), any())).thenReturn(workspace);
        final EnvironmentDto envDto = createEnvDto().withName("new-env");
        final int envsSizeBefore = workspace.getConfig().getEnvironments().size();

        final Response response = given().auth()
                                         .basic(ADMIN_USER_NAME, ADMIN_USER_PASSWORD)
                                         .contentType("application/json")
                                         .body(envDto)
                                         .when()
                                         .post(SECURE_PATH + "/workspace/" + workspace.getId() + "/environment");

        assertEquals(response.getStatusCode(), 200);
        assertEquals(new WorkspaceImpl(unwrapDto(response, WorkspaceDto.class))
                             .getConfig()
                             .getEnvironments()
                             .size(), envsSizeBefore + 1);
        verify(validator).validateConfig(workspace.getConfig());
        verify(wsManager).updateWorkspace(any(), any());
    }

    @Test
    public void shouldUpdateEnvironment() throws Exception {
        final WorkspaceImpl workspace = createWorkspace(createConfigDto());
        when(wsManager.getWorkspace(workspace.getId())).thenReturn(workspace);
        when(wsManager.updateWorkspace(any(), any())).thenReturn(workspace);
        final EnvironmentDto envDto = createEnvDto();

        final Response response = given().auth()
                                         .basic(ADMIN_USER_NAME, ADMIN_USER_PASSWORD)
                                         .contentType("application/json")
                                         .body(envDto)
                                         .when()
                                         .put(SECURE_PATH + "/workspace/" + workspace.getId()
                                              + "/environment/" + envDto.getName());

        assertEquals(response.getStatusCode(), 200);
        assertEquals(workspace.getConfig().getEnvironments().size(), 1);
        verify(validator).validateConfig(workspace.getConfig());
        verify(wsManager).updateWorkspace(any(), any());
    }

    @Test
    public void shouldRespond404WhenUpdatingEnvironmentWhichDoesNotExist() throws Exception {
        final WorkspaceImpl workspace = createWorkspace(createConfigDto());
        when(wsManager.getWorkspace(workspace.getId())).thenReturn(workspace);

        final Response response = given().auth()
                                         .basic(ADMIN_USER_NAME, ADMIN_USER_PASSWORD)
                                         .contentType("application/json")
                                         .body(createCommandDto())
                                         .when()
                                         .put(SECURE_PATH + "/workspace/" + workspace.getId() + "/environment/fake");

        assertEquals(response.getStatusCode(), 404);
        assertEquals(unwrapError(response), "Workspace '" + workspace.getId() + "' doesn't contain environment 'fake'");
        verify(wsManager, never()).updateWorkspace(any(), any());
    }

    @Test
    public void shouldDeleteEnvironment() throws Exception {
        final WorkspaceImpl workspace = createWorkspace(createConfigDto());
        when(wsManager.getWorkspace(workspace.getId())).thenReturn(workspace);
        final EnvironmentImpl firstEnv = workspace.getConfig().getEnvironments().iterator().next();

        final Response response = given().auth()
                                         .basic(ADMIN_USER_NAME, ADMIN_USER_PASSWORD)
                                         .when()
                                         .delete(SECURE_PATH + "/workspace/" + workspace.getId()
                                                 + "/environment/" + firstEnv.getName());

        assertEquals(response.getStatusCode(), 204);
        verify(wsManager).updateWorkspace(any(), any());
    }


    @Test
    public void shouldAddProject() throws Exception {
        final WorkspaceImpl workspace = createWorkspace(createConfigDto());
        when(wsManager.getWorkspace(workspace.getId())).thenReturn(workspace);
        when(wsManager.updateWorkspace(any(), any())).thenReturn(workspace);
        final ProjectConfigDto projectDto = createProjectDto();
        final int projectsSizeBefore = workspace.getConfig().getProjects().size();

        final Response response = given().auth()
                                         .basic(ADMIN_USER_NAME, ADMIN_USER_PASSWORD)
                                         .contentType("application/json")
                                         .body(projectDto)
                                         .when()
                                         .post(SECURE_PATH + "/workspace/" + workspace.getId() + "/project");

        assertEquals(response.getStatusCode(), 200);
        assertEquals(new WorkspaceImpl(unwrapDto(response, WorkspaceDto.class))
                             .getConfig()
                             .getProjects()
                             .size(), projectsSizeBefore + 1);
        verify(validator).validateConfig(workspace.getConfig());
        verify(wsManager).updateWorkspace(any(), any());
    }

    @Test
    public void shouldUpdateProject() throws Exception {
        final WorkspaceImpl workspace = createWorkspace(createConfigDto());
        when(wsManager.getWorkspace(workspace.getId())).thenReturn(workspace);
        when(wsManager.updateWorkspace(any(), any())).thenReturn(workspace);
        final ProjectConfigDto projectDto = createProjectDto();

        final Response response = given().auth()
                                         .basic(ADMIN_USER_NAME, ADMIN_USER_PASSWORD)
                                         .contentType("application/json")
                                         .body(projectDto)
                                         .when()
                                         .put(SECURE_PATH + "/workspace/" + workspace.getId()
                                              + "/project" + projectDto.getPath());

        assertEquals(response.getStatusCode(), 200);
        verify(validator).validateConfig(workspace.getConfig());
        verify(wsManager).updateWorkspace(any(), any());
    }

    @Test
    public void shouldRespond404WhenUpdatingProjectWhichDoesNotExist() throws Exception {
        final WorkspaceImpl workspace = createWorkspace(createConfigDto());
        when(wsManager.getWorkspace(workspace.getId())).thenReturn(workspace);

        final Response response = given().auth()
                                         .basic(ADMIN_USER_NAME, ADMIN_USER_PASSWORD)
                                         .contentType("application/json")
                                         .body(createProjectDto())
                                         .when()
                                         .put(SECURE_PATH + "/workspace/" + workspace.getId() + "/project/fake");

        assertEquals(response.getStatusCode(), 404);
        assertEquals(unwrapError(response), "Workspace '" + workspace.getId() + "' doesn't contain project with path '/fake'");
        verify(wsManager, never()).updateWorkspace(any(), any());
    }

    @Test
    public void shouldDeleteProject() throws Exception {
        final WorkspaceImpl workspace = createWorkspace(createConfigDto());
        when(wsManager.getWorkspace(workspace.getId())).thenReturn(workspace);
        final ProjectConfig firstProject = workspace.getConfig().getProjects().iterator().next();

        final Response response = given().auth()
                                         .basic(ADMIN_USER_NAME, ADMIN_USER_PASSWORD)
                                         .when()
                                         .delete(SECURE_PATH + "/workspace/" + workspace.getId()
                                                 + "/project" + firstProject.getPath());

        assertEquals(response.getStatusCode(), 204);
        verify(wsManager).updateWorkspace(any(), any());
    }

    @Test
    public void testWorkspaceLinks() throws Exception {
        // given
        final WorkspaceImpl workspace = createWorkspace(createConfigDto());
        final WorkspaceRuntimeImpl runtime = new WorkspaceRuntimeImpl(workspace.getConfig().getDefaultEnv());
        final MachineConfigImpl devCfg = workspace.getConfig()
                                                  .getEnvironment(workspace.getConfig().getDefaultEnv())
                                                  .get()
                                                  .getMachineConfigs()
                                                  .iterator()
                                                  .next();
        runtime.setDevMachine(new MachineImpl(devCfg,
                                              "machine123",
                                              workspace.getId(),
                                              workspace.getConfig().getDefaultEnv(),
                                              USER_ID,
                                              MachineStatus.RUNNING,
                                              new MachineRuntimeInfoImpl(emptyMap(),
                                                                         emptyMap(),
                                                                         singletonMap("8080/https", new ServerImpl("wsagent",
                                                                                                                   "8080",
                                                                                                                   "https",
                                                                                                                   "path1",
                                                                                                                   "url")))));
        runtime.getMachines().add(runtime.getDevMachine());
        workspace.setStatus(RUNNING);
        workspace.setRuntime(runtime);
        when(wsManager.getWorkspace(workspace.getId())).thenReturn(workspace);

        // when
        final Response response = given().auth()
                                         .basic(ADMIN_USER_NAME, ADMIN_USER_PASSWORD)
                                         .when()
                                         .get(SECURE_PATH + "/workspace/" + workspace.getId());

        // then
        assertEquals(response.getStatusCode(), 200);
        final WorkspaceDto workspaceDto = unwrapDto(response, WorkspaceDto.class);
        final Set<String> actualRels = workspaceDto.getLinks()
                                                   .stream()
                                                   .map(Link::getRel)
                                                   .collect(toSet());
        final Set<String> expectedRels = new HashSet<>(asList(LINK_REL_START_WORKSPACE,
                                                              LINK_REL_REMOVE_WORKSPACE,
                                                              GET_ALL_USER_WORKSPACES,
                                                              LINK_REL_GET_SNAPSHOT,
                                                              LINK_REL_GET_WORKSPACE_EVENTS_CHANNEL,
                                                              LINK_REL_IDE_URL,
                                                              LINK_REL_SELF,
                                                              LINK_REL_ENVIRONMENT_OUTPUT_CHANNEL,
                                                              LINK_REL_ENVIRONMENT_STATUS_CHANNEL));
        assertTrue(actualRels.equals(expectedRels), format("Links difference: '%s'. \n" +
                                                           "Returned links: '%s', \n" +
                                                           "Expected links: '%s'.",
                                                           Sets.symmetricDifference(actualRels, expectedRels),
                                                           actualRels.toString(),
                                                           expectedRels.toString()));
        assertNotNull(workspaceDto.getRuntime().getLink(LINK_REL_STOP_WORKSPACE), "Runtime doesn't contain stop link");
        assertNotNull(workspaceDto.getRuntime().getLink(WSAGENT_REFERENCE), "Runtime doesn't contain wsagent link");
        assertNotNull(workspaceDto.getRuntime().getLink(WSAGENT_WEBSOCKET_REFERENCE), "Runtime doesn't contain wsagent.websocket link");
    }

    private static String unwrapError(Response response) {
        return unwrapDto(response, ServiceError.class).getMessage();
    }

    private static <T> T unwrapDto(Response response, Class<T> dtoClass) {
        return DtoFactory.getInstance().createDtoFromJson(response.body().print(), dtoClass);
    }

    private static <T> List<T> unwrapDtoList(Response response, Class<T> dtoClass) {
        return DtoFactory.getInstance().createListDtoFromJson(response.body().print(), dtoClass)
                         .stream()
                         .collect(toList());
    }

    private static WorkspaceImpl createWorkspace(WorkspaceConfig configDto, WorkspaceStatus status) {
        return WorkspaceImpl.builder()
                            .setConfig(configDto)
                            .generateId()
                            .setNamespace(NAMESPACE)
                            .setStatus(status)
                            .build();
    }

    private static WorkspaceImpl createWorkspace(WorkspaceConfig configDto) {
        return createWorkspace(configDto, WorkspaceStatus.STOPPED);
    }

    private static CommandDto createCommandDto() {
        return DtoConverter.asDto(new CommandImpl("MCI", "mvn clean install", "maven"));
    }

    private static ProjectConfigDto createProjectDto() {
        return newDto(ProjectConfigDto.class).withName("project-name")
                                             .withPath("/project/path")
                                             .withDescription("Test project")
                                             .withMixins(new ArrayList<>(singleton("maven")))
                                             .withSource(newDto(SourceStorageDto.class).withLocation("location")
                                                                                       .withType("type"))
                                             .withAttributes(new HashMap<>());

    }

    private static EnvironmentDto createEnvDto() {
        final MachineConfigImpl devMachine = MachineConfigImpl.builder()
                                                              .setDev(true)
                                                              .setName("dev-machine")
                                                              .setType("docker")
                                                              .setSource(new MachineSourceImpl("location").setLocation("recipe"))
                                                              .setServers(asList(new ServerConfImpl("wsagent",
                                                                                                    "8080",
                                                                                                    "https",
                                                                                                    "path1"),
                                                                                 new ServerConfImpl("ref2",
                                                                                                    "8081",
                                                                                                    "https",
                                                                                                    "path2")))
                                                              .setEnvVariables(singletonMap("key1", "value1"))
                                                              .build();
        return DtoConverter.asDto(new EnvironmentImpl("dev-env", null, singletonList(devMachine)));
    }

    private static WorkspaceConfigDto createConfigDto() {
        final WorkspaceConfigImpl config = WorkspaceConfigImpl.builder()
                                                              .setName("dev-workspace")
                                                              .setDefaultEnv("dev-env")
                                                              .setEnvironments(singletonList(new EnvironmentImpl(createEnvDto())))
                                                              .setCommands(new ArrayList<>(singleton(createCommandDto())))
                                                              .setProjects(new ArrayList<>(singleton(createProjectDto())))
                                                              .build();
        return DtoConverter.asDto(config);
    }

    @Filter
    public static class EnvironmentFilter implements RequestFilter {

        public void doFilter(GenericContainerRequest request) {
            EnvironmentContext.getCurrent().setSubject(new SubjectImpl(NAMESPACE, USER_ID, "token", false));
        }
    }
}<|MERGE_RESOLUTION|>--- conflicted
+++ resolved
@@ -296,11 +296,7 @@
                                          .delete(SECURE_PATH + "/workspace/" + workspace.getId());
 
         assertEquals(response.getStatusCode(), 204);
-<<<<<<< HEAD
-        verify(machineManager).removeSnapshots(workspace.getId());
-=======
         verify(wsManager).removeSnapshots(workspace.getId());
->>>>>>> 117fa300
         verify(wsManager).removeWorkspace(workspace.getId());
     }
 
