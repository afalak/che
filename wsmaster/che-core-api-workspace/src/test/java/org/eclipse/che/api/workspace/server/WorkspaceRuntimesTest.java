--- conflicted
+++ resolved
@@ -10,11 +10,8 @@
  *******************************************************************************/
 package org.eclipse.che.api.workspace.server;
 
-<<<<<<< HEAD
 import org.eclipse.che.account.spi.AccountImpl;
-=======
 import org.eclipse.che.api.agent.server.wsagent.WsAgentLauncher;
->>>>>>> bb146d16
 import org.eclipse.che.api.core.ConflictException;
 import org.eclipse.che.api.core.NotFoundException;
 import org.eclipse.che.api.core.ServerException;
@@ -76,14 +73,9 @@
 @Listeners(MockitoTestNGListener.class)
 public class WorkspaceRuntimesTest {
 
-<<<<<<< HEAD
     private static final String WORKSPACE_ID = "workspace123";
     private static final String ENV_NAME     = "default-env";
     private static final String NAMESPACE    = "wsNamespace";
-=======
-    private static String WORKSPACE_ID = "workspace123";
-    private static String ENV_NAME     = "default-env";
->>>>>>> bb146d16
 
     @Mock
     private EventService eventService;
@@ -572,17 +564,6 @@
                                                              .setName("non-dev")
                                                              .setDev(false)
                                                              .build();
-<<<<<<< HEAD
-        final EnvironmentImpl environment = new EnvironmentImpl(ENV_NAME,
-                                                                new RecipeImpl(),
-                                                                asList(nonDevCfg, devCfg));
-        final WorkspaceConfigImpl wsConfig = WorkspaceConfigImpl.builder()
-                                                                .setName("test workspace")
-                                                                .setEnvironments(singletonList(environment))
-                                                                .setDefaultEnv(environment.getName())
-                                                                .build();
-        return new WorkspaceImpl(WORKSPACE_ID, new AccountImpl("accountId", NAMESPACE, "test"), wsConfig);
-=======
         EnvironmentImpl environment = new EnvironmentImpl(ENV_NAME,
                                                           new RecipeImpl(),
                                                           asList(nonDevCfg, devCfg));
@@ -591,8 +572,7 @@
                                                           .setEnvironments(singletonList(environment))
                                                           .setDefaultEnv(environment.getName())
                                                           .build();
-        return new WorkspaceImpl(WORKSPACE_ID, "user123", wsConfig);
->>>>>>> bb146d16
+        return new WorkspaceImpl(WORKSPACE_ID, new AccountImpl("accountId", "user123", "test"), wsConfig);
     }
 
     private static class TestMachineInstance extends NoOpMachineInstance {
