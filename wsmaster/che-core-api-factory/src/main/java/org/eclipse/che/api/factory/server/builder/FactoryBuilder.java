/*******************************************************************************
 * Copyright (c) 2012-2016 Codenvy, S.A.
 * All rights reserved. This program and the accompanying materials
 * are made available under the terms of the Eclipse Public License v1.0
 * which accompanies this distribution, and is available at
 * http://www.eclipse.org/legal/epl-v10.html
 *
 * Contributors:
 *   Codenvy, S.A. - initial API and implementation
 *******************************************************************************/
package org.eclipse.che.api.factory.server.builder;

import com.google.common.base.CaseFormat;

import org.eclipse.che.api.core.ApiException;
import org.eclipse.che.api.core.ConflictException;
import org.eclipse.che.api.core.factory.FactoryParameter;
import org.eclipse.che.api.core.model.project.ProjectConfig;
import org.eclipse.che.api.core.model.project.SourceStorage;
import org.eclipse.che.api.factory.server.FactoryConstants;
import org.eclipse.che.api.factory.server.LegacyConverter;
import org.eclipse.che.api.factory.server.ValueHelper;
import org.eclipse.che.api.factory.server.impl.SourceStorageParametersValidator;
import org.eclipse.che.api.factory.shared.dto.FactoryDto;
import org.eclipse.che.api.workspace.shared.dto.SourceStorageDto;
import org.eclipse.che.dto.server.DtoFactory;
import org.eclipse.che.dto.shared.DTO;
import org.slf4j.Logger;
import org.slf4j.LoggerFactory;

import javax.inject.Inject;
import javax.inject.Singleton;
import java.io.IOException;
import java.io.InputStream;
import java.io.Reader;
import java.lang.reflect.InvocationTargetException;
import java.lang.reflect.Method;
import java.lang.reflect.ParameterizedType;
import java.lang.reflect.Type;
import java.util.ArrayList;
import java.util.Collections;
import java.util.List;
import java.util.Map;

import static org.eclipse.che.api.core.factory.FactoryParameter.Obligation;
import static org.eclipse.che.api.core.factory.FactoryParameter.Version;

/**
 * Tool to easy convert Factory object to json and vise versa.
 * Also it provides factory parameters compatibility.
 *
 * @author Sergii Kabashniuk
 * @author Alexander Garagatyi
 */
@Singleton
public class FactoryBuilder {
    private static final Logger LOG = LoggerFactory.getLogger(FactoryBuilder.class);

    /** List contains all possible implementation of factory legacy converters. */
    static final List<LegacyConverter> LEGACY_CONVERTERS;

    static {
        List<LegacyConverter> l = new ArrayList<>(1);
        l.add(factory -> {});
        LEGACY_CONVERTERS = Collections.unmodifiableList(l);
    }

    private final SourceStorageParametersValidator sourceStorageParametersValidator;

    @Inject
    public FactoryBuilder(SourceStorageParametersValidator sourceStorageParametersValidator) {
        this.sourceStorageParametersValidator = sourceStorageParametersValidator;
    }

    /**
     * Build factory from json and validate its compatibility.
     *
     * @param json
     *         - json Reader from encoded factory.
     * @return - Factory object represented by given factory json.
     */
    public FactoryDto build(Reader json) throws IOException, ApiException {
        FactoryDto factory = DtoFactory.getInstance()
                                    .createDtoFromJson(json, FactoryDto.class);
        checkValid(factory);
        return factory;
    }

    /**
     * Build factory from json and validate its compatibility.
     *
     * @param json
     *         - json string from encoded factory.
     * @return - Factory object represented by given factory json.
     */
    public FactoryDto build(String json) throws ApiException {
        FactoryDto factory = DtoFactory.getInstance()
                                    .createDtoFromJson(json, FactoryDto.class);
        checkValid(factory);
        return factory;
    }

    /**
     * Build factory from json and validate its compatibility.
     *
     * @param json
     *         - json  InputStream from encoded factory.
     * @return - Factory object represented by given factory json.
     */
    public FactoryDto build(InputStream json) throws IOException, ConflictException {
        FactoryDto factory = DtoFactory.getInstance()
                                    .createDtoFromJson(json, FactoryDto.class);
        checkValid(factory);
        return factory;
    }

    /**
     * Validate factory compatibility at creation time.
     *
     * @param factory
     *         - factory object to validate
     * @throws ConflictException
     */
<<<<<<< HEAD
    public void checkValid(FactoryDto factory) throws ConflictException {
=======
    public void checkValid(Factory factory) throws ConflictException {
       checkValid(factory,  false);
    }

    /**
     * Validate factory compatibility.
     *
     * @param factory
     *         - factory object to validate
     * @param isUpdate
     *         - indicates is validation performed on update time.
     *           Set-by-server variables are allowed during update.
     * @throws ConflictException
     */
    public void checkValid(Factory factory, boolean isUpdate) throws ConflictException {
>>>>>>> 117fa300
        if (null == factory) {
            throw new ConflictException(FactoryConstants.UNPARSABLE_FACTORY_MESSAGE);
        }
        if (factory.getV() == null) {
            throw new ConflictException(FactoryConstants.INVALID_VERSION_MESSAGE);
        }

        Version v;
        try {
            v = Version.fromString(factory.getV());
        } catch (IllegalArgumentException e) {
            throw new ConflictException(FactoryConstants.INVALID_VERSION_MESSAGE);
        }

        Class usedFactoryVersionMethodProvider;
        switch (v) {
            case V4_0:
                usedFactoryVersionMethodProvider = FactoryDto.class;
                break;
            default:
                throw new ConflictException(FactoryConstants.INVALID_VERSION_MESSAGE);
        }
<<<<<<< HEAD
        validateCompatibility(factory, null, FactoryDto.class, usedFactoryVersionMethodProvider, v, "");
=======
        validateCompatibility(factory, null, Factory.class, usedFactoryVersionMethodProvider, v, "", isUpdate);
>>>>>>> 117fa300
    }

    /**
     * Convert factory of given version to the latest factory format.
     *
     * @param factory
     *         - given factory.
     * @return - factory in latest format.
     * @throws org.eclipse.che.api.core.ApiException
     */
    public FactoryDto convertToLatest(FactoryDto factory) throws ApiException {
        FactoryDto resultFactory = DtoFactory.getInstance().clone(factory).withV("4.0");
        for (LegacyConverter converter : LEGACY_CONVERTERS) {
            converter.convert(resultFactory);
        }
        return resultFactory;
    }


    /**
     * Validate compatibility of factory parameters.
     *
     * @param object
     *         - object to validate factory parameters
     * @param parent
     *         - parent object
     * @param methodsProvider
     *         - class that provides methods with {@link org.eclipse.che.api.core.factory.FactoryParameter}
     *         annotations
     * @param allowedMethodsProvider
     *         - class that provides allowed methods
     * @param version
     *         - version of factory
     * @param parentName
     *         - parent parameter queryParameterName
     * @throws org.eclipse.che.api.core.ConflictException
     */
    void validateCompatibility(Object object,
                               Object parent,
                               Class methodsProvider,
                               Class allowedMethodsProvider,
                               Version version,
                               String parentName,
                               boolean isUpdate) throws ConflictException {
        // validate source
        if (SourceStorageDto.class.equals(methodsProvider) && !hasSubprojectInPath(parent)) {
            sourceStorageParametersValidator.validate((SourceStorage)object, version);
        }

        // get all methods recursively
        for (Method method : methodsProvider.getMethods()) {
            FactoryParameter factoryParameter = method.getAnnotation(FactoryParameter.class);
            // is it factory parameter

            if (factoryParameter == null) {
                continue;
            }
            String fullName = (parentName.isEmpty() ? "" : (parentName + ".")) + CaseFormat.UPPER_CAMEL.to(CaseFormat.LOWER_CAMEL,
                                                                                                           method.getName().startsWith("is")
                                                                                                           ? method.getName()
                                                                                                                   .substring(2)
                                                                                                           : method.getName()
                                                                                                                   .substring(3)
                                                                                                                   .toLowerCase());
            // check that field is set
            Object parameterValue;
            try {
                parameterValue = method.invoke(object);
            } catch (IllegalAccessException | InvocationTargetException | IllegalArgumentException e) {
                // should never happen
                LOG.error(e.getLocalizedMessage(), e);
                throw new ConflictException(FactoryConstants.INVALID_PARAMETER_MESSAGE);
            }



            // if value is null or empty collection or default value for primitives
            if (ValueHelper.isEmpty(parameterValue)) {
                // field must not be a mandatory, unless it's ignored or deprecated or doesn't suit to the version
                if (Obligation.MANDATORY.equals(factoryParameter.obligation()) &&
                    factoryParameter.deprecatedSince()
                                    .compareTo(version) > 0 &&
                    factoryParameter.ignoredSince()
                                    .compareTo(version) > 0 &&
                    method.getDeclaringClass()
                          .isAssignableFrom(allowedMethodsProvider)) {
                    throw new ConflictException(String.format(FactoryConstants.MISSING_MANDATORY_MESSAGE, method.getName()));
                }
            } else if (!method.getDeclaringClass()
                              .isAssignableFrom(allowedMethodsProvider)) {
                throw new ConflictException(String.format(FactoryConstants.PARAMETRIZED_INVALID_PARAMETER_MESSAGE, fullName, version));
            } else {
                // is parameter deprecated
                if (factoryParameter.deprecatedSince().compareTo(version) <= 0 || (!isUpdate && factoryParameter.setByServer())) {
                    throw new ConflictException(
                            String.format(FactoryConstants.PARAMETRIZED_INVALID_PARAMETER_MESSAGE, fullName, version));
                }

                // use recursion if parameter is DTO object
                if (method.getReturnType().isAnnotationPresent(DTO.class)) {
                    // validate inner objects such Git ot ProjectAttributes
                    validateCompatibility(parameterValue, object, method.getReturnType(), method.getReturnType(), version, fullName, isUpdate);
                } else if (Map.class.isAssignableFrom(method.getReturnType())) {
                    Type tp = ((ParameterizedType)method.getGenericReturnType()).getActualTypeArguments()[1];

                    Class secMapParamClass = (tp instanceof ParameterizedType) ? (Class)((ParameterizedType)tp).getRawType() : (Class)tp;
                    if (!String.class.equals(secMapParamClass) && !List.class.equals(secMapParamClass)) {
                        if (secMapParamClass.isAnnotationPresent(DTO.class)) {
                            Map<Object, Object> map = (Map)parameterValue;
                            for (Map.Entry<Object, Object> entry : map.entrySet()) {
                                validateCompatibility(entry.getValue(), object, secMapParamClass, secMapParamClass, version,
                                                      fullName + "." + entry.getKey(), isUpdate);
                            }
                        } else {
                            throw new RuntimeException("This type of fields is not supported by factory.");
                        }
                    }
                } else if (List.class.isAssignableFrom(method.getReturnType())) {
                    Type tp = ((ParameterizedType)method.getGenericReturnType()).getActualTypeArguments()[0];

                    Class secListParamClass = (tp instanceof ParameterizedType) ? (Class)((ParameterizedType)tp).getRawType() : (Class)tp;
                    if (!String.class.equals(secListParamClass) && !List.class.equals(secListParamClass)) {
                        if (secListParamClass.isAnnotationPresent(DTO.class)) {
                            List<Object> list = (List)parameterValue;
                            for (Object entry : list) {
                                validateCompatibility(entry, object, secListParamClass, secListParamClass, version, fullName, isUpdate);
                            }
                        } else {
                            throw new RuntimeException("This type of fields is not supported by factory.");
                        }
                    }
                }
            }
        }
    }

    private boolean hasSubprojectInPath(Object parent) {
        return parent != null
            && ProjectConfig.class.isAssignableFrom(parent.getClass())
            && ((ProjectConfig)parent).getPath().indexOf('/', 1) != -1;
    }
}<|MERGE_RESOLUTION|>--- conflicted
+++ resolved
@@ -121,10 +121,7 @@
      *         - factory object to validate
      * @throws ConflictException
      */
-<<<<<<< HEAD
     public void checkValid(FactoryDto factory) throws ConflictException {
-=======
-    public void checkValid(Factory factory) throws ConflictException {
        checkValid(factory,  false);
     }
 
@@ -138,8 +135,7 @@
      *           Set-by-server variables are allowed during update.
      * @throws ConflictException
      */
-    public void checkValid(Factory factory, boolean isUpdate) throws ConflictException {
->>>>>>> 117fa300
+    public void checkValid(FactoryDto factory, boolean isUpdate) throws ConflictException {
         if (null == factory) {
             throw new ConflictException(FactoryConstants.UNPARSABLE_FACTORY_MESSAGE);
         }
@@ -162,11 +158,7 @@
             default:
                 throw new ConflictException(FactoryConstants.INVALID_VERSION_MESSAGE);
         }
-<<<<<<< HEAD
-        validateCompatibility(factory, null, FactoryDto.class, usedFactoryVersionMethodProvider, v, "");
-=======
-        validateCompatibility(factory, null, Factory.class, usedFactoryVersionMethodProvider, v, "", isUpdate);
->>>>>>> 117fa300
+        validateCompatibility(factory, null, FactoryDto.class, usedFactoryVersionMethodProvider, v, "", isUpdate);
     }
 
     /**
