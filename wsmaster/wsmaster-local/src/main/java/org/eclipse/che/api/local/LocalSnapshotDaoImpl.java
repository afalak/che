/*******************************************************************************
 * Copyright (c) 2012-2016 Codenvy, S.A.
 * All rights reserved. This program and the accompanying materials
 * are made available under the terms of the Eclipse Public License v1.0
 * which accompanies this distribution, and is available at
 * http://www.eclipse.org/legal/epl-v10.html
 *
 * Contributors:
 *   Codenvy, S.A. - initial API and implementation
 *******************************************************************************/
package org.eclipse.che.api.local;

import com.google.common.annotations.VisibleForTesting;
import com.google.common.reflect.TypeToken;

import org.eclipse.che.api.core.NotFoundException;
import org.eclipse.che.api.core.model.machine.MachineSource;
import org.eclipse.che.api.local.storage.LocalStorage;
import org.eclipse.che.api.local.storage.LocalStorageFactory;
import org.eclipse.che.api.machine.server.spi.SnapshotDao;
import org.eclipse.che.api.machine.server.exception.SnapshotException;
import org.eclipse.che.api.machine.server.model.impl.SnapshotImpl;
import org.eclipse.che.api.machine.server.model.impl.adapter.MachineSourceAdapter;

import javax.annotation.PostConstruct;
import javax.annotation.PreDestroy;
import javax.inject.Inject;
import javax.inject.Singleton;
import java.io.IOException;
import java.util.Collection;
import java.util.HashMap;
import java.util.List;
import java.util.Map;
import java.util.Optional;

import static java.lang.String.format;
import static java.util.Collections.singletonMap;
import static java.util.Objects.requireNonNull;
import static java.util.stream.Collectors.toList;

/**
 * In-memory implementation of {@link SnapshotDao}.
 *
 * <p>The implementation is thread-safe guarded by this instance.
 * Clients may use instance locking to perform extra, thread-safe operation.
 *
 * @author Yevhenii Voevodin
 */
@Singleton
public class LocalSnapshotDaoImpl implements SnapshotDao {

    public static final String FILENAME = "snapshots.json";

    @VisibleForTesting
    final Map<String, SnapshotImpl> snapshots;

    private final LocalStorage snapshotStorage;

    @Inject
    public LocalSnapshotDaoImpl(LocalStorageFactory storageFactory) throws IOException {
        snapshots = new HashMap<>();
        snapshotStorage = storageFactory.create("snapshots.json", singletonMap(MachineSource.class, new MachineSourceAdapter()));
    }

    @Override
    public synchronized SnapshotImpl getSnapshot(String workspaceId, String envName, String machineName) throws NotFoundException,
                                                                                                                SnapshotException {
        requireNonNull(workspaceId, "Required non-null workspace id");
        requireNonNull(envName, "Required non-null environment name");
        requireNonNull(machineName, "Required non-null machine name");
        final Optional<SnapshotImpl> snapshotOpt = doGetSnapshot(workspaceId, envName, machineName);
        if (!snapshotOpt.isPresent()) {
            throw new NotFoundException(format("Snapshot with workspace id '%s', environment name '%s', machine name %s doesn't exist",
                                               workspaceId, envName, machineName));
        }
        return snapshotOpt.get();
    }

    @Override
    public synchronized SnapshotImpl getSnapshot(String snapshotId) throws NotFoundException, SnapshotException {
        requireNonNull(snapshotId, "Required non-null snapshot id");
        final SnapshotImpl snapshot = snapshots.get(snapshotId);
        if (snapshot == null) {
            throw new NotFoundException("Snapshot with id '" + snapshotId + "' doesn't exist");
        }
        return snapshot;
    }

    @Override
    public synchronized void saveSnapshot(SnapshotImpl snapshot) throws SnapshotException {
        requireNonNull(snapshot, "Required non-null snapshot");
        if (snapshots.containsKey(snapshot.getWorkspaceId())) {
            throw new SnapshotException(format("Snapshot with id '%s' already exists", snapshot.getId()));
        }
        final Optional<SnapshotImpl> opt = doGetSnapshot(snapshot.getWorkspaceId(), snapshot.getEnvName(), snapshot.getMachineName());
        if (opt.isPresent()) {
            throw new SnapshotException(format("Snapshot for machine '%s:%s:%s' already exists",
                                               snapshot.getWorkspaceId(),
                                               snapshot.getEnvName(),
                                               snapshot.getMachineName()));
        }
        snapshots.put(snapshot.getId(), snapshot);
    }

    @Override
    public synchronized List<SnapshotImpl> findSnapshots(String workspaceId) throws SnapshotException {
        requireNonNull(workspaceId, "Required non-null workspace id");
        return snapshots.values()
                        .stream()
                        .filter(snapshot -> snapshot.getWorkspaceId().equals(workspaceId))
                        .collect(toList());
    }

    @Override
    public synchronized void removeSnapshot(String snapshotId) throws NotFoundException, SnapshotException {
        requireNonNull(snapshotId, "Required non-null snapshot id");
        if (!snapshots.containsKey(snapshotId)) {
            throw new NotFoundException(format("Snapshot with id '%s' doesn't exist", snapshotId));
        }
        snapshots.remove(snapshotId);
    }

    @Override
<<<<<<< HEAD
    public synchronized void updateSnapshot(SnapshotImpl update) throws SnapshotException {
        requireNonNull(update, "Required non-null snapshot");
        requireNonNull(update.getId(), "Required non-null snapshot id");
        snapshots.put(update.getId(), update);
=======
    public List<SnapshotImpl> replaceSnapshots(String workspaceId, String envName, Collection<? extends SnapshotImpl> newSnapshots)
            throws SnapshotException {
        throw new RuntimeException("Not implemented");
>>>>>>> 780c97c1
    }

    @PostConstruct
    public synchronized void loadSnapshots() {
        snapshots.putAll(snapshotStorage.loadMap(new TypeToken<Map<String, SnapshotImpl>>() {}));
    }

    public synchronized void saveSnapshots() throws IOException {
        snapshotStorage.store(snapshots);
    }

    private Optional<SnapshotImpl> doGetSnapshot(String workspaceId, String envName, String machineName) {
        return snapshots.values()
                        .stream()
                        .filter(snapshot -> snapshot.getWorkspaceId().equals(workspaceId)
                                            && snapshot.getEnvName().equals(envName)
                                            && snapshot.getMachineName().equals(machineName))
                        .findFirst();
    }
}<|MERGE_RESOLUTION|>--- conflicted
+++ resolved
@@ -121,16 +121,16 @@
     }
 
     @Override
-<<<<<<< HEAD
+    public List<SnapshotImpl> replaceSnapshots(String workspaceId, String envName, Collection<? extends SnapshotImpl> newSnapshots)
+            throws SnapshotException {
+        throw new RuntimeException("Not implemented");
+    }
+
+    @Override
     public synchronized void updateSnapshot(SnapshotImpl update) throws SnapshotException {
         requireNonNull(update, "Required non-null snapshot");
         requireNonNull(update.getId(), "Required non-null snapshot id");
         snapshots.put(update.getId(), update);
-=======
-    public List<SnapshotImpl> replaceSnapshots(String workspaceId, String envName, Collection<? extends SnapshotImpl> newSnapshots)
-            throws SnapshotException {
-        throw new RuntimeException("Not implemented");
->>>>>>> 780c97c1
     }
 
     @PostConstruct
