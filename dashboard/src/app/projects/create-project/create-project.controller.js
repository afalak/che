--- conflicted
+++ resolved
@@ -865,7 +865,6 @@
           this.stack = null;
           break;
       }
-<<<<<<< HEAD
     }
     // check workspace is selected
     if (option === 'create-workspace') {
@@ -888,9 +887,6 @@
       this.createProjectSvc.setWorkspaceOfProject(this.workspaceSelected.config.name);
       this.createProjectSvc.setWorkspaceNamespace(this.workspaceSelected.namespace);
       this.checkExistingWorkspaceState(this.workspaceSelected);
-=======
-      this.createWorkspace(source);
->>>>>>> 29c41331
     }
   }
 
@@ -1056,7 +1052,7 @@
   isReadyToCreate() {
     let isCustomStack = this.stackTab === 'custom-stack';
     let isCreateProjectInProgress = this.isCreateProjectInProgress();
-    
+
     if (!isCustomStack) {
       return !isCreateProjectInProgress && this.isReady
     }
