#!/bin/bash
# Copyright (c) 2012-2016 Codenvy, S.A.
# All rights reserved. This program and the accompanying materials
# are made available under the terms of the Eclipse Public License v1.0
# which accompanies this distribution, and is available at
# http://www.eclipse.org/legal/epl-v10.html
#
# Contributors:
#   Tyler Jewell - Initial Implementation
#

init_logging() {
  BLUE='\033[1;34m'
  GREEN='\033[0;32m'
  RED='\033[0;31m'
  YELLOW='\033[38;5;220m'
  NC='\033[0m'

  # Which che CLI version to run?
  DEFAULT_CHE_CLI_VERSION="latest"
  CHE_CLI_VERSION=${CHE_CLI_VERSION:-${DEFAULT_CHE_CLI_VERSION}}

  DEFAULT_CHE_PRODUCT_NAME="ECLIPSE CHE"
  CHE_PRODUCT_NAME=${CHE_PRODUCT_NAME:-${DEFAULT_CHE_PRODUCT_NAME}}

  # Name used in CLI statements
  DEFAULT_CHE_MINI_PRODUCT_NAME="che"
  CHE_MINI_PRODUCT_NAME=${CHE_MINI_PRODUCT_NAME:-${DEFAULT_CHE_MINI_PRODUCT_NAME}}

  # Turns on stack trace
  DEFAULT_CHE_CLI_DEBUG="false"
  CHE_CLI_DEBUG=${CHE_CLI_DEBUG:-${DEFAULT_CHE_CLI_DEBUG}}

  # Activates console output
  DEFAULT_CHE_CLI_INFO="true"
  CHE_CLI_INFO=${CHE_CLI_INFO:-${DEFAULT_CHE_CLI_INFO}}

  # Activates console warnings
  DEFAULT_CHE_CLI_WARN="true"
  CHE_CLI_WARN=${CHE_CLI_WARN:-${DEFAULT_CHE_CLI_WARN}}

  # Activates console output
  DEFAULT_CHE_CLI_LOG="true"
  CHE_CLI_LOG=${CHE_CLI_LOG:-${DEFAULT_CHE_CLI_LOG}}

  # Initialize CLI folder
  CLI_DIR=~/."${CHE_MINI_PRODUCT_NAME}"/cli
  test -d "${CLI_DIR}" || mkdir -p "${CLI_DIR}"

  # Initialize logging into a log file
  DEFAULT_CHE_CLI_LOGS_FOLDER="${CLI_DIR}"
  CHE_CLI_LOGS_FOLDER="${CHE_CLI_LOGS_FOLDER:-${DEFAULT_CHE_CLI_LOGS_FOLDER}}"

  # Ensure logs folder exists
  LOGS="${CHE_CLI_LOGS_FOLDER}/cli.log"
  mkdir -p "${CHE_CLI_LOGS_FOLDER}"
  # Rename existing log file by adding .old suffix
  if [[ -f "${LOGS}" ]]; then
    mv -f "${LOGS}" "${LOGS}.old"
  fi
  # Log date of CLI execution
  log "$(date)"

  USAGE="
Usage: ${CHE_MINI_PRODUCT_NAME} [COMMAND]
    help                                 This message
    version                              Installed version and upgrade paths
    init [--pull|--force|--offline]      Initializes a directory with a ${CHE_MINI_PRODUCT_NAME} configuration
    start [--pull|--force|--offline]     Starts ${CHE_MINI_PRODUCT_NAME} services
    stop                                 Stops ${CHE_MINI_PRODUCT_NAME} services
    restart [--pull|--force]             Restart ${CHE_MINI_PRODUCT_NAME} services
    destroy [--quiet]                    Stops services, and deletes ${CHE_MINI_PRODUCT_NAME} instance data
    rmi [--quiet]                        Removes the Docker images for CHE_VERSION, forcing a repull
    config                               Generates a ${CHE_MINI_PRODUCT_NAME} config from vars; run on any start / restart
    download [--pull|--force|--offline]  Pulls Docker images for the current Codenvy version
    backup [--quiet]                     Backups ${CHE_MINI_PRODUCT_NAME} configuration and data to CODENVY_BACKUP_FOLDER
    restore [--quiet]                    Restores ${CHE_MINI_PRODUCT_NAME} configuration and data from CODENVY_BACKUP_FOLDER
    offline                              Saves ${CHE_MINI_PRODUCT_NAME} Docker images into TAR files for offline install
    info [ --all                         Run all debugging tests
           --debug                       Displays system information
           --network ]                   Test connectivity between ${CHE_MINI_PRODUCT_NAME} sub-systems

Variables:
    CHE_VERSION                          Version to install for '${CHE_MINI_PRODUCT_NAME} init'
    CHE_CONFIG                           Where the config, CLI and variables are located
    CHE_INSTANCE                         Where ${CHE_MINI_PRODUCT_NAME} data, database, logs, are saved
    CHE_DEVELOPMENT_MODE                 If 'on', then mounts host source folders into Docker images
    CHE_DEVELOPMENT_REPO                 Location of host git repository that contains source code to be mounted
    CHE_CLI_VERSION                      Version of CLI to run
    CHE_UTILITY_VERSION                  Version of ${CHE_MINI_PRODUCT_NAME} launcher, mount, dev, action to run
    CHE_BACKUP_FOLDER                    Location where backups files of installation are stored. Default = pwd
"
}

# Sends arguments as a text to CLI log file
# Usage:
#   log <argument> [other arguments]
log() {
  if is_log; then
    echo "$@" >> "${LOGS}"
  fi 
}

usage () {
  debug $FUNCNAME
  printf "%s" "${USAGE}"
  return 1;
}

warning() {
  if is_warning; then
    printf  "${YELLOW}WARN:${NC} %s\n" "${1}"
  fi
  log $(printf "WARN: %s\n" "${1}")
}

info() {
  if [ -z ${2+x} ]; then
    PRINT_COMMAND=""
    PRINT_STATEMENT=$1
  else
    PRINT_COMMAND="($CHE_MINI_PRODUCT_NAME $1):"
    PRINT_STATEMENT=$2
  fi
  if is_info; then
    printf "${GREEN}INFO:${NC} %s %s\n" \
              "${PRINT_COMMAND}" \
              "${PRINT_STATEMENT}"
  fi
  log $(printf "INFO: %s %s\n" \
        "${PRINT_COMMAND}" \
        "${PRINT_STATEMENT}")
}

debug() {
  if is_debug; then
    printf  "\n${BLUE}DEBUG:${NC} %s" "${1}"
  fi
  log $(printf "\nDEBUG: %s" "${1}")
}

error() {
  printf  "${RED}ERROR:${NC} %s\n" "${1}"
  log $(printf  "ERROR: %s\n" "${1}")
}

# Prints message without changes
# Usage: has the same syntax as printf command
text() {
  printf "$@"
  log $(printf "$@")
}

## TODO use that for all native calls to improve logging for support purposes
# Executes command with 'eval' command.
# Also logs what is being executed and stdout/stderr
# Usage:
#   cli_eval <command to execute>
# Examples:
#   cli_eval "$(which curl) http://localhost:80/api/"
cli_eval() {
  log "$@"
  tmpfile=$(mktemp)
  if eval "$@" &>"${tmpfile}"; then
    # Execution succeeded
    cat "${tmpfile}" >> "${LOGS}"
    cat "${tmpfile}"
    rm "${tmpfile}"
  else
    # Execution failed
    cat "${tmpfile}" >> "${LOGS}"
    cat "${tmpfile}"
    rm "${tmpfile}"
    fail
  fi
}

# Executes command with 'eval' command and suppress stdout/stderr.
# Also logs what is being executed and stdout+stderr
# Usage:
#   cli_silent_eval <command to execute>
# Examples:
#   cli_silent_eval "$(which curl) http://localhost:80/api/"
cli_silent_eval() {
  log "$@"
  eval "$@" >> "${LOGS}" 2>&1
}

is_log() {
  if [ "${CHE_CLI_LOG}" = "true" ]; then
    return 0
  else
    return 1
  fi
}

is_warning() {
  if [ "${CHE_CLI_WARN}" = "true" ]; then
    return 0
  else
    return 1
  fi
}

is_info() {
  if [ "${CHE_CLI_INFO}" = "true" ]; then
    return 0
  else
    return 1
  fi
}

is_debug() {
  if [ "${CHE_CLI_DEBUG}" = "true" ]; then
    return 0
  else
    return 1
  fi
}

has_docker() {
  hash docker 2>/dev/null && return 0 || return 1
}

has_docker_compose() {
  hash docker-compose 2>/dev/null && return 0 || return 1 
}

has_curl() {
  hash curl 2>/dev/null && return 0 || return 1
}

check_docker() {
  if ! has_docker; then
    error "Docker not found. Get it at https://docs.docker.com/engine/installation/."
    return 1;
  fi

  if ! docker ps >> "${LOGS}" 2>&1; then
    error "Docker issues - 'docker ps' fails."
    return 1;
  fi
}

check_docker_compose() {
  if ! has_docker_compose; then
    error "Error - Docker Compose not found. Get it at https://docs.docker.com/compose/install/."
    return 2;
  fi

  COMPOSE_VERSION=$(docker-compose -version | cut -d' ' -f3 | sed 's/,//')
  COMPOSE_VERSION=${COMPOSE_VERSION:-1}

  FIRST=$(echo ${COMPOSE_VERSION:0:1})
  SECOND=$(echo ${COMPOSE_VERSION:2:1})

  # Docker compose needs to be greater than or equal to 1.8.1
  if [[ ${FIRST} -lt 1 ]] ||
     [[ ${SECOND} -lt 8 ]]; then
      output=$(docker-compose -version)
      error "Error - Docker Compose 1.8+ required:"
      error "Docker compose version: ${output}"
      return 2;
  fi
}

grab_offline_images(){
  # If you are using codenvy in offline mode, images must be loaded here
  # This is the point where we know that docker is working, but before we run any utilities
  # that require docker.
  if [ ! -z ${2+x} ]; then
    if [ "${2}" == "--offline" ]; then
      info "init" "Importing ${CHE_MINI_PRODUCT_NAME} Docker images from tars..."

      if [ ! -d offline ]; then
        info "init" "You requested offline loading of images, but could not find 'offline/' directory"
        return 2;
      fi

      IFS=$'\n'
      for file in "offline"/*.tar 
      do
        if ! $(docker load < "offline"/"${file##*/}" > /dev/null); then
          error "Failed to restore ${CHE_MINI_PRODUCT_NAME} Docker images"
          return 2;
        fi
        info "init" "Loading ${file##*/}..."
      done
    fi
  fi
}

grab_initial_images() {
  # Prep script by getting default image
  if [ "$(docker images -q alpine 2> /dev/null)" = "" ]; then
    info "cli" "Pulling image alpine:latest"
    log "docker pull alpine >> \"${LOGS}\" 2>&1"
    docker pull alpine >> "${LOGS}" 2>&1
  fi

  if [ "$(docker images -q appropriate/curl 2> /dev/null)" = "" ]; then
    info "cli" "Pulling image curl:latest"
    log "docker pull appropriate/curl >> \"${LOGS}\" 2>&1"
    docker pull appropriate/curl >> "${LOGS}" 2>&1
  fi

  if [ "$(docker images -q codenvy/che-ip:nightly 2> /dev/null)" = "" ]; then
    info "cli" "Pulling image eclipse/che-ip:nightly"
    log "docker pull codenvy/che-ip:nightly >> \"${LOGS}\" 2>&1"
    docker pull codenvy/che-ip:nightly >> "${LOGS}" 2>&1
  fi

  if [ "$(docker images -q eclipse/che-version 2> /dev/null)" = "" ]; then
    info "cli" "Pulling image eclipse/che-version"
    log "docker pull eclipse/che-version >> \"${LOGS}\" 2>&1"
    docker pull eclipse/che-version >> "${LOGS}" 2>&1
  fi
}

curl() {
  if ! has_curl; then
    log "docker run --rm --net=host appropriate/curl \"$@\""
    docker run --rm --net=host appropriate/curl "$@"
  else
    log "$(which curl) \"$@\""
    $(which curl) "$@"
  fi
}

update_cli() {
  info "cli" "Downloading cli-$CHE_CLI_VERSION"

  # If the che.sh is running from within the Che source repo, then 
  # copy cli.sh from the repo to ~/.che and then return.
  if [[ $(get_script_source_dir) != ~/."${CHE_MINI_PRODUCT_NAME}"/cli ]]; then
    log "cp -rf $(get_script_source_dir)/cli.sh ~/.\"${CHE_MINI_PRODUCT_NAME}\"/cli/cli-$CHE_CLI_VERSION.sh"
    cp -rf $(get_script_source_dir)/cli.sh ~/."${CHE_MINI_PRODUCT_NAME}"/cli/cli-$CHE_CLI_VERSION.sh
    return
  fi

  # We are downloading the CLI from the hosted repository.
  # We will download a version that is tagged from GitHub.
  if [[ "${CHE_CLI_VERSION}" = "latest" ]] || \
     [[ "${CHE_CLI_VERSION}" = "nightly" ]] || \
     [[ ${CHE_CLI_VERSION:0:1} == "4" ]]; then
    GITHUB_VERSION=master
  else
    GITHUB_VERSION=$CHE_CLI_VERSION
  fi
<<<<<<< HEAD

  URL=https://raw.githubusercontent.com/${CHE_MINI_PRODUCT_NAME}/${CHE_MINI_PRODUCT_NAME}/$GITHUB_VERSION/cli.sh
=======
  
  URL=https://raw.githubusercontent.com/eclipse/che/prop-fix/cli.sh
>>>>>>> e4801daa

  if ! curl --output /dev/null --silent --head --fail "$URL"; then
    error "CLI download error. Bad network or version."
    return 1;
  else
    log "curl -sL $URL > ~/.\"${CHE_MINI_PRODUCT_NAME}\"/cli/cli-$CHE_CLI_VERSION.sh"
    curl -sL $URL > ~/."${CHE_MINI_PRODUCT_NAME}"/cli/cli-$CHE_CLI_VERSION.sh
  fi
}

get_script_source_dir() {
  SOURCE="${BASH_SOURCE[0]}"
  while [ -h "$SOURCE" ]; do # resolve $SOURCE until the file is no longer a symlink
    DIR="$( cd -P '$( dirname \"$SOURCE\" )' && pwd )"
    SOURCE="$(readlink '$SOURCE')"
    [[ $SOURCE != /* ]] && SOURCE="$DIR/$SOURCE" # if $SOURCE was a relative symlink, we need to resolve it relative to the path where the symlink file was located
  done
  echo "$( cd -P "$( dirname "$SOURCE" )" && pwd )"
}

init() {
  init_logging

  if [[ $# == 0 ]]; then
    usage;
  fi

  check_docker
  check_docker_compose
  grab_offline_images
  grab_initial_images

  # If there is no CLI in the user's directory, or
  # The cli.sh where the script is running is newer than what is in user's directory then
  # the CLI in the user's ~ directory is out of date and needs updating.
  if [[ ! -f ~/."${CHE_MINI_PRODUCT_NAME}"/cli/cli-${CHE_CLI_VERSION}.sh ]] ||
     [[ $(get_script_source_dir)/cli.sh -nt ~/."${CHE_MINI_PRODUCT_NAME}"/cli/cli-${CHE_CLI_VERSION}.sh ]]; then
    update_cli
  fi

  # Load the CLI
  log "source ~/.\"${CHE_MINI_PRODUCT_NAME}\"/cli/cli-${CHE_CLI_VERSION}.sh"
  source ~/."${CHE_MINI_PRODUCT_NAME}"/cli/cli-${CHE_CLI_VERSION}.sh
}

# See: https://sipb.mit.edu/doc/safe-shell/
set -e
set -u

# Initialize the self-updating CLI - this is a common code between Che & Codenvy.
init "$@"

# Begin product-specific CLI calls
info "cli" "Loading cli..."
cli_init "$@"
cli_parse "$@"
cli_cli "$@"<|MERGE_RESOLUTION|>--- conflicted
+++ resolved
@@ -347,13 +347,8 @@
   else
     GITHUB_VERSION=$CHE_CLI_VERSION
   fi
-<<<<<<< HEAD
-
-  URL=https://raw.githubusercontent.com/${CHE_MINI_PRODUCT_NAME}/${CHE_MINI_PRODUCT_NAME}/$GITHUB_VERSION/cli.sh
-=======
-  
-  URL=https://raw.githubusercontent.com/eclipse/che/prop-fix/cli.sh
->>>>>>> e4801daa
+
+  URL=https://raw.githubusercontent.com/eclipse/${CHE_MINI_PRODUCT_NAME}/$GITHUB_VERSION/cli.sh
 
   if ! curl --output /dev/null --silent --head --fail "$URL"; then
     error "CLI download error. Bad network or version."
